--- conflicted
+++ resolved
@@ -29,2129 +29,4 @@
 _HAS_DYNAMIC_ATTRIBUTES = True
 estimator.__all__ = [s for s in dir(estimator) if not s.startswith('__')]
 
-<<<<<<< HEAD
-from google.protobuf import message
-from tensorflow.core.framework import summary_pb2
-from tensorflow.python.client import session as tf_session
-from tensorflow.python.eager import context
-from tensorflow.python.estimator import model_fn as model_fn_lib
-from tensorflow.python.estimator import run_config
-from tensorflow.python.estimator import util as estimator_util
-from tensorflow.python.estimator.export import export as export_helpers
-from tensorflow.python.framework import constant_op
-from tensorflow.python.framework import dtypes
-from tensorflow.python.framework import errors
-from tensorflow.python.framework import ops
-from tensorflow.python.framework import random_seed
-from tensorflow.python.framework import tensor_util
-from tensorflow.python.ops import array_ops
-from tensorflow.python.ops import control_flow_ops
-from tensorflow.python.ops import metrics as metrics_lib
-from tensorflow.python.ops import variables
-from tensorflow.python.platform import gfile
-from tensorflow.python.platform import tf_logging as logging
-from tensorflow.python.saved_model import builder as saved_model_builder
-from tensorflow.python.saved_model import utils_impl as saved_model_utils
-from tensorflow.python.summary import summary
-from tensorflow.python.summary.writer import writer_cache
-from tensorflow.python.training import basic_session_run_hooks
-from tensorflow.python.training import checkpoint_management
-from tensorflow.python.training import device_setter
-from tensorflow.python.training import distribute as distribute_lib
-from tensorflow.python.training import evaluation
-from tensorflow.python.training import monitored_session
-from tensorflow.python.training import saver
-from tensorflow.python.training import training
-from tensorflow.python.training import training_util
-from tensorflow.python.training import warm_starting_util
-from tensorflow.python.util import compat
-from tensorflow.python.util import compat_internal
-from tensorflow.python.util import function_utils
-from tensorflow.python.util import nest
-from tensorflow.python.util.tf_export import estimator_export
-
-
-_VALID_MODEL_FN_ARGS = set(
-    ['features', 'labels', 'mode', 'params', 'self', 'config'])
-
-
-@estimator_export('estimator.Estimator')
-class Estimator(object):
-  """Estimator class to train and evaluate TensorFlow models.
-
-  The `Estimator` object wraps a model which is specified by a `model_fn`,
-  which, given inputs and a number of other parameters, returns the ops
-  necessary to perform training, evaluation, or predictions.
-
-  All outputs (checkpoints, event files, etc.) are written to `model_dir`, or a
-  subdirectory thereof. If `model_dir` is not set, a temporary directory is
-  used.
-
-  The `config` argument can be passed `tf.estimator.RunConfig` object containing
-  information about the execution environment. It is passed on to the
-  `model_fn`, if the `model_fn` has a parameter named "config" (and input
-  functions in the same manner). If the `config` parameter is not passed, it is
-  instantiated by the `Estimator`. Not passing config means that defaults useful
-  for local execution are used. `Estimator` makes config available to the model
-  (for instance, to allow specialization based on the number of workers
-  available), and also uses some of its fields to control internals, especially
-  regarding checkpointing.
-
-  The `params` argument contains hyperparameters. It is passed to the
-  `model_fn`, if the `model_fn` has a parameter named "params", and to the input
-  functions in the same manner. `Estimator` only passes params along, it does
-  not inspect it. The structure of `params` is therefore entirely up to the
-  developer.
-
-  None of `Estimator`'s methods can be overridden in subclasses (its
-  constructor enforces this). Subclasses should use `model_fn` to configure
-  the base class, and may add methods implementing specialized functionality.
-
-  @compatibility(eager)
-  Calling methods of `Estimator` will work while eager execution is enabled.
-  However, the `model_fn` and `input_fn` is not executed eagerly, `Estimator`
-  will switch to graph model before calling all user-provided functions (incl.
-  hooks), so their code has to be compatible with graph mode execution. Note
-  that `input_fn` code using `tf.data` generally works in both graph and eager
-  modes.
-  @end_compatibility
-  """
-
-  def __init__(self, model_fn, model_dir=None, config=None, params=None,
-               warm_start_from=None):
-    """Constructs an `Estimator` instance.
-
-    See [estimators](https://tensorflow.org/guide/estimators) for more
-    information.
-
-    To warm-start an `Estimator`:
-
-    ```python
-    estimator = tf.estimator.DNNClassifier(
-        feature_columns=[categorical_feature_a_emb, categorical_feature_b_emb],
-        hidden_units=[1024, 512, 256],
-        warm_start_from="/path/to/checkpoint/dir")
-    ```
-
-    For more details on warm-start configuration, see
-    `tf.estimator.WarmStartSettings`.
-
-    Args:
-      model_fn: Model function. Follows the signature:
-
-        * Args:
-
-          * `features`: This is the first item returned from the `input_fn`
-                 passed to `train`, `evaluate`, and `predict`. This should be a
-                 single `tf.Tensor` or `dict` of same.
-          * `labels`: This is the second item returned from the `input_fn`
-                 passed to `train`, `evaluate`, and `predict`. This should be a
-                 single `tf.Tensor` or `dict` of same (for multi-head models).
-                 If mode is @{tf.estimator.ModeKeys.PREDICT}, `labels=None` will
-                 be passed. If the `model_fn`'s signature does not accept
-                 `mode`, the `model_fn` must still be able to handle
-                 `labels=None`.
-          * `mode`: Optional. Specifies if this training, evaluation or
-                 prediction. See `tf.estimator.ModeKeys`.
-          * `params`: Optional `dict` of hyperparameters.  Will receive what
-                 is passed to Estimator in `params` parameter. This allows
-                 to configure Estimators from hyper parameter tuning.
-          * `config`: Optional `estimator.RunConfig` object. Will receive what
-                 is passed to Estimator as its `config` parameter, or a default
-                 value. Allows setting up things in your `model_fn` based on
-                 configuration such as `num_ps_replicas`, or `model_dir`.
-
-        * Returns:
-          `tf.estimator.EstimatorSpec`
-
-      model_dir: Directory to save model parameters, graph and etc. This can
-        also be used to load checkpoints from the directory into an estimator to
-        continue training a previously saved model. If `PathLike` object, the
-        path will be resolved. If `None`, the model_dir in `config` will be used
-        if set. If both are set, they must be same. If both are `None`, a
-        temporary directory will be used.
-      config: `estimator.RunConfig` configuration object.
-      params: `dict` of hyper parameters that will be passed into `model_fn`.
-              Keys are names of parameters, values are basic python types.
-      warm_start_from: Optional string filepath to a checkpoint or SavedModel to
-                       warm-start from, or a `tf.estimator.WarmStartSettings`
-                       object to fully configure warm-starting.  If the string
-                       filepath is provided instead of a
-                       `tf.estimator.WarmStartSettings`, then all variables are
-                       warm-started, and it is assumed that vocabularies
-                       and `tf.Tensor` names are unchanged.
-
-    Raises:
-      ValueError: parameters of `model_fn` don't match `params`.
-      ValueError: if this is called via a subclass and if that class overrides
-        a member of `Estimator`.
-    """
-    Estimator._assert_members_are_not_overridden(self)
-
-    self._config = maybe_overwrite_model_dir_and_session_config(config,
-                                                                model_dir)
-
-    # The distribute field contains an instance of DistributionStrategy.
-    self._train_distribution = self._config.train_distribute
-    self._eval_distribution = self._config.eval_distribute
-    # Model directory.
-    self._model_dir = self._config.model_dir
-    self._session_config = self._config.session_config
-    logging.info('Using config: %s', str(vars(self._config)))
-
-    self._device_fn = (
-        self._config.device_fn or _get_replica_device_setter(self._config))
-
-    if model_fn is None:
-      raise ValueError('model_fn must be provided to Estimator.')
-    _verify_model_fn_args(model_fn, params)
-    self._model_fn = model_fn
-    self._params = copy.deepcopy(params or {})
-
-    # pylint: disable=protected-access
-    self._warm_start_settings = _get_default_warm_start_settings(
-        warm_start_from)
-    # pylint: enable=protected-access
-
-  @property
-  def model_dir(self):
-    return self._model_dir
-
-  @property
-  def config(self):
-    return copy.deepcopy(self._config)
-
-  @property
-  def params(self):
-    return copy.deepcopy(self._params)
-
-  @property
-  def model_fn(self):
-    """Returns the `model_fn` which is bound to `self.params`.
-
-    Returns:
-      The `model_fn` with following signature:
-        `def model_fn(features, labels, mode, config)`
-    """
-
-    def public_model_fn(features, labels, mode, config):
-      return self._call_model_fn(features, labels, mode, config)
-
-    return public_model_fn
-
-  # TODO(ispir): support a list of names
-  def get_variable_value(self, name):
-    """Returns value of the variable given by name.
-
-    Args:
-      name: string or a list of string, name of the tensor.
-
-    Returns:
-      Numpy array - value of the tensor.
-
-    Raises:
-      ValueError: If the `Estimator` has not produced a checkpoint yet.
-    """
-    _check_checkpoint_available(self.model_dir)
-    with context.graph_mode():
-      return training.load_variable(self.model_dir, name)
-
-  def get_variable_names(self):
-    """Returns list of all variable names in this model.
-
-    Returns:
-      List of names.
-
-    Raises:
-      ValueError: If the `Estimator` has not produced a checkpoint yet.
-    """
-    _check_checkpoint_available(self.model_dir)
-    with context.graph_mode():
-      return [name for name, _ in training.list_variables(self.model_dir)]
-
-  def latest_checkpoint(self):
-    """Finds the filename of the latest saved checkpoint file in `model_dir`.
-
-    Returns:
-      The full path to the latest checkpoint or `None` if no checkpoint was
-      found.
-    """
-    with context.graph_mode():
-      return checkpoint_management.latest_checkpoint(self.model_dir)
-
-  def train(self,
-            input_fn,
-            hooks=None,
-            steps=None,
-            max_steps=None,
-            saving_listeners=None):
-    """Trains a model given training data `input_fn`.
-
-    Args:
-      input_fn: A function that provides input data for training as minibatches.
-        See [Premade Estimators](
-        https://tensorflow.org/guide/premade_estimators#create_input_functions)
-        for more information. The function should construct and return one of
-        the following:  * A
-        `tf.data.Dataset` object: Outputs of `Dataset` object must be a tuple
-        `(features, labels)` with same constraints as below. * A tuple
-        `(features, labels)`: Where `features` is a `tf.Tensor` or a dictionary
-        of string feature name to `Tensor` and `labels` is a `Tensor` or a
-        dictionary of string label name to `Tensor`. Both `features` and
-        `labels` are consumed by `model_fn`. They should satisfy the expectation
-        of `model_fn` from inputs.
-      hooks: List of `tf.train.SessionRunHook` subclass instances. Used for
-        callbacks inside the training loop.
-      steps: Number of steps for which to train the model. If `None`, train
-        forever or train until `input_fn` generates the `tf.errors.OutOfRange`
-        error or `StopIteration` exception. `steps` works incrementally. If you
-        call two times `train(steps=10)` then training occurs in total 20 steps.
-        If `OutOfRange` or `StopIteration` occurs in the middle, training stops
-        before 20 steps. If you don't want to have incremental behavior please
-        set `max_steps` instead. If set, `max_steps` must be `None`.
-      max_steps: Number of total steps for which to train model. If `None`,
-        train forever or train until `input_fn` generates the
-        `tf.errors.OutOfRange` error or `StopIteration` exception. If set,
-        `steps` must be `None`. If `OutOfRange` or `StopIteration` occurs in the
-        middle, training stops before `max_steps` steps. Two calls to
-        `train(steps=100)` means 200 training iterations. On the other hand, two
-        calls to `train(max_steps=100)` means that the second call will not do
-        any iteration since first call did all 100 steps.
-      saving_listeners: list of `CheckpointSaverListener` objects. Used for
-        callbacks that run immediately before or after checkpoint savings.
-
-    Returns:
-      `self`, for chaining.
-
-    Raises:
-      ValueError: If both `steps` and `max_steps` are not `None`.
-      ValueError: If either `steps` or `max_steps <= 0`.
-    """
-    if self.config.task_type in (run_config.TaskType.EVALUATOR,
-                                 run_config.TaskType.PS):
-      raise ValueError(
-          'Train has been called wrong configuration. Please use '
-          'tf.estimator.train_and_evaluate which calls proper API according '
-          'to given configuration. Current configuration: {}.'.format(
-              self.config))
-
-    with context.graph_mode():
-      if (steps is not None) and (max_steps is not None):
-        raise ValueError('Can not provide both steps and max_steps.')
-      if steps is not None and steps <= 0:
-        raise ValueError('Must specify steps > 0, given: {}'.format(steps))
-      if max_steps is not None and max_steps <= 0:
-        raise ValueError(
-            'Must specify max_steps > 0, given: {}'.format(max_steps))
-
-      if max_steps is not None:
-        start_step = _load_global_step_from_checkpoint_dir(self._model_dir)
-        if max_steps <= start_step:
-          logging.info('Skipping training since max_steps has already saved.')
-          return self
-
-      hooks = _check_hooks_type(hooks)
-      hooks.extend(self._convert_train_steps_to_hooks(steps, max_steps))
-
-      saving_listeners = _check_listeners_type(saving_listeners)
-      loss = self._train_model(input_fn, hooks, saving_listeners)
-      logging.info('Loss for final step: %s.', loss)
-      return self
-
-  def _convert_train_steps_to_hooks(self, steps, max_steps):
-    """Create hooks to run correct number of steps in training.
-
-    Args:
-      steps: number of steps to run during training.
-      max_steps: maximum number of steps to be run during training. It'll be
-        the maximum number of steps the model will train to after restoring
-        from checkpoint even across multiple estimator.train calls.
-
-    Returns:
-      List of hooks to be passed to the estimator.
-    """
-    if steps is not None or max_steps is not None:
-      if self._train_distribution:
-        steps_per_run = getattr(self._train_distribution, 'steps_per_run', 1)
-        if steps_per_run > 1:
-          return [basic_session_run_hooks._MultiStepStopAtStepHook(  # pylint: disable=protected-access
-              steps, max_steps, steps_per_run)]
-      return [training.StopAtStepHook(steps, max_steps)]
-    else:
-      return []
-
-  def eval_dir(self, name=None):
-    """Shows the directory name where evaluation metrics are dumped.
-
-    Args:
-      name: Name of the evaluation if user needs to run multiple evaluations on
-        different data sets, such as on training data vs test data. Metrics for
-        different evaluations are saved in separate folders, and appear
-        separately in tensorboard.
-
-    Returns:
-      A string which is the path of directory contains evaluation metrics.
-    """
-    return os.path.join(self._model_dir, 'eval' if not name else
-                        'eval_' + name)
-
-  def evaluate(self, input_fn, steps=None, hooks=None, checkpoint_path=None,
-               name=None):
-    """Evaluates the model given evaluation data `input_fn`.
-
-    For each step, calls `input_fn`, which returns one batch of data.
-    Evaluates until:
-    - `steps` batches are processed, or
-    - `input_fn` raises an end-of-input exception (`tf.errors.OutOfRangeError`
-    or
-    `StopIteration`).
-
-    Args:
-      input_fn: A function that constructs the input data for evaluation. See
-        [Premade Estimators](
-        https://tensorflow.org/guide/premade#create_input_functions)
-        for more information. The
-        function should construct and return one of the following:  * A
-        `tf.data.Dataset` object: Outputs of `Dataset` object must be a tuple
-        `(features, labels)` with same constraints as below. * A tuple
-        `(features, labels)`: Where `features` is a `tf.Tensor` or a dictionary
-        of string feature name to `Tensor` and `labels` is a `Tensor` or a
-        dictionary of string label name to `Tensor`. Both `features` and
-        `labels` are consumed by `model_fn`. They should satisfy the expectation
-        of `model_fn` from inputs.
-      steps: Number of steps for which to evaluate model. If `None`, evaluates
-        until `input_fn` raises an end-of-input exception.
-      hooks: List of `tf.train.SessionRunHook` subclass instances. Used for
-        callbacks inside the evaluation call.
-      checkpoint_path: Path of a specific checkpoint to evaluate. If `None`, the
-        latest checkpoint in `model_dir` is used.  If there are no checkpoints
-        in `model_dir`, evaluation is run with newly initialized `Variables`
-        instead of ones restored from checkpoint.
-      name: Name of the evaluation if user needs to run multiple evaluations on
-        different data sets, such as on training data vs test data. Metrics for
-        different evaluations are saved in separate folders, and appear
-        separately in tensorboard.
-
-    Returns:
-      A dict containing the evaluation metrics specified in `model_fn` keyed by
-      name, as well as an entry `global_step` which contains the value of the
-      global step for which this evaluation was performed. For canned
-      estimators, the dict contains the `loss` (mean loss per mini-batch) and
-      the `average_loss` (mean loss per sample). Canned classifiers also return
-      the `accuracy`. Canned regressors also return the `label/mean` and the
-      `prediction/mean`.
-
-    Raises:
-      ValueError: If `steps <= 0`.
-      ValueError: If no model has been trained, namely `model_dir`, or the
-        given `checkpoint_path` is empty.
-    """
-    with context.graph_mode():
-      hooks = _check_hooks_type(hooks)
-      hooks.extend(self._convert_eval_steps_to_hooks(steps))
-
-      # Check that model has been trained (if nothing has been set explicitly).
-      if not checkpoint_path:
-        latest_path = checkpoint_management.latest_checkpoint(self._model_dir)
-        if not latest_path:
-          logging.info('Could not find trained model in model_dir: {}, running '
-                       'initialization to evaluate.'.format(self._model_dir))
-        checkpoint_path = latest_path
-
-      def _evaluate():
-        (scaffold, update_op, eval_dict, all_hooks) = (
-            self._evaluate_build_graph(input_fn, hooks, checkpoint_path))
-        return self._evaluate_run(
-            checkpoint_path=checkpoint_path,
-            scaffold=scaffold,
-            update_op=update_op,
-            eval_dict=eval_dict,
-            all_hooks=all_hooks,
-            output_dir=self.eval_dir(name))
-
-      with ops.Graph().as_default():
-        if self._eval_distribution:
-          with self._eval_distribution.scope():
-            return _evaluate()
-        else:
-          return _evaluate()
-
-  def _convert_eval_steps_to_hooks(self, steps):
-    if steps is None:
-      return []
-
-    if steps <= 0:
-      raise ValueError('Must specify steps > 0, given: {}'.format(steps))
-    return [evaluation._StopAfterNEvalsHook(num_evals=steps)]  # pylint: disable=protected-access
-
-  def predict(self,
-              input_fn,
-              predict_keys=None,
-              hooks=None,
-              checkpoint_path=None,
-              yield_single_examples=True):
-    """Yields predictions for given features.
-
-    Please note that interleaving two predict outputs does not work. See:
-    [issue/20506](
-    https://github.com/tensorflow/tensorflow/issues/20506#issuecomment-422208517)
-
-    Args:
-      input_fn: A function that constructs the features. Prediction continues
-        until `input_fn` raises an end-of-input exception
-        (`tf.errors.OutOfRangeError` or `StopIteration`).
-        See [Premade Estimators](
-        https://tensorflow.org/guide/premade_estimators#create_input_functions)
-        for more information. The function should construct and return one of
-        the following:
-
-          * A `tf.data.Dataset` object: Outputs of `Dataset` object must have
-            same constraints as below.
-          * features: A `tf.Tensor` or a dictionary of string feature name to
-            `Tensor`. features are consumed by `model_fn`. They should satisfy
-            the expectation of `model_fn` from inputs.
-          * A tuple, in which case the first item is extracted as features.
-
-      predict_keys: list of `str`, name of the keys to predict. It is used if
-        the `tf.estimator.EstimatorSpec.predictions` is a `dict`. If
-        `predict_keys` is used then rest of the predictions will be filtered
-        from the dictionary. If `None`, returns all.
-      hooks: List of `tf.train.SessionRunHook` subclass instances. Used for
-        callbacks inside the prediction call.
-      checkpoint_path: Path of a specific checkpoint to predict. If `None`, the
-        latest checkpoint in `model_dir` is used.  If there are no checkpoints
-        in `model_dir`, prediction is run with newly initialized `Variables`
-        instead of ones restored from checkpoint.
-      yield_single_examples: If `False`, yields the whole batch as returned by
-        the `model_fn` instead of decomposing the batch into individual
-        elements. This is useful if `model_fn` returns some tensors whose first
-        dimension is not equal to the batch size.
-
-    Yields:
-      Evaluated values of `predictions` tensors.
-
-    Raises:
-      ValueError: Could not find a trained model in `model_dir`.
-      ValueError: If batch length of predictions is not the same and
-        `yield_single_examples` is `True`.
-      ValueError: If there is a conflict between `predict_keys` and
-        `predictions`. For example if `predict_keys` is not `None` but
-        `tf.estimator.EstimatorSpec.predictions` is not a `dict`.
-    """
-    with context.graph_mode():
-      hooks = _check_hooks_type(hooks)
-      # Check that model has been trained.
-      if not checkpoint_path:
-        checkpoint_path = checkpoint_management.latest_checkpoint(
-            self._model_dir)
-      if not checkpoint_path:
-        logging.info('Could not find trained model in model_dir: {}, running '
-                     'initialization to predict.'.format(self._model_dir))
-      with ops.Graph().as_default() as g:
-        random_seed.set_random_seed(self._config.tf_random_seed)
-        self._create_and_assert_global_step(g)
-        features, input_hooks = self._get_features_from_input_fn(
-            input_fn, model_fn_lib.ModeKeys.PREDICT)
-        estimator_spec = self._call_model_fn(
-            features, None, model_fn_lib.ModeKeys.PREDICT, self.config)
-
-        # Call to warm_start has to be after model_fn is called.
-        self._maybe_warm_start(checkpoint_path)
-
-        predictions = self._extract_keys(
-            estimator_spec.predictions, predict_keys)
-        all_hooks = list(input_hooks)
-        all_hooks.extend(hooks)
-        all_hooks.extend(list(estimator_spec.prediction_hooks or []))
-        with training.MonitoredSession(
-            session_creator=training.ChiefSessionCreator(
-                checkpoint_filename_with_path=checkpoint_path,
-                master=self._config.master,
-                scaffold=estimator_spec.scaffold,
-                config=self._session_config),
-            hooks=all_hooks) as mon_sess:
-          while not mon_sess.should_stop():
-            preds_evaluated = mon_sess.run(predictions)
-            if not yield_single_examples:
-              yield preds_evaluated
-            elif not isinstance(predictions, dict):
-              for pred in preds_evaluated:
-                yield pred
-            else:
-              for i in range(self._extract_batch_length(preds_evaluated)):
-                yield {
-                    key: value[i]
-                    for key, value in six.iteritems(preds_evaluated)
-                }
-
-  def _assert_members_are_not_overridden(self):
-    """Asserts members of `Estimator` are not overridden."""
-    # TPUEstimator is special cased (owned by TF).
-    if self.__class__.__name__ == 'TPUEstimator':
-      return
-
-    allowed_overrides = set([
-        '_create_and_assert_global_step',
-        '_tf_api_names', '_tf_api_names_v1', '_estimator_api_names',
-        '_estimator_api_names_v1', '_estimator_api_constants',
-        '_estimator_api_constants_v1',
-    ])
-    estimator_members = set([m for m in Estimator.__dict__.keys()
-                             if not m.startswith('__')])
-    subclass_members = set(self.__class__.__dict__.keys())
-    common_members = estimator_members & subclass_members - allowed_overrides
-    overridden_members = [
-        m for m in common_members
-        if Estimator.__dict__[m] != self.__class__.__dict__[m]]
-    if overridden_members:
-      raise ValueError(
-          'Subclasses of Estimator cannot override members of Estimator. '
-          '{} does override {}'.format(self.__class__, overridden_members))
-
-  def export_savedmodel(
-      self, export_dir_base, serving_input_receiver_fn,
-      assets_extra=None,
-      as_text=False,
-      checkpoint_path=None,
-      strip_default_attrs=False):
-    # pylint: disable=line-too-long,g-doc-args,g-doc-return-or-yield
-    """Exports inference graph as a `SavedModel` into the given dir.
-
-    Note that `export_to_savedmodel` will be renamed to `export_saved_model`
-    in TensorFlow 2.0. At that time, `export_to_savedmodel` without the
-    additional underscore will be available only through tf.compat.v1.
-
-    Please see `tf.estimator.Estimator.export_saved_model` for more information.
-
-    There is one additional arg versus the new method:
-      strip_default_attrs: This parameter is going away in TF 2.0, and
-        the new behavior will automatically strip all default attributes.
-        Boolean. If `True`, default-valued attributes will be
-        removed from the `NodeDef`s. For a detailed guide, see [Stripping
-        Default-Valued Attributes](
-        https://github.com/tensorflow/tensorflow/blob/master/tensorflow/python/saved_model/README.md#stripping-default-valued-attributes).
-    """
-    # pylint: enable=line-too-long,g-doc-args,g-doc-return-or-yield
-    return self._export_saved_model_for_mode(
-        export_dir_base,
-        serving_input_receiver_fn,
-        assets_extra=assets_extra,
-        as_text=as_text,
-        checkpoint_path=checkpoint_path,
-        strip_default_attrs=strip_default_attrs,
-        mode=model_fn_lib.ModeKeys.PREDICT)
-
-  def export_saved_model(
-      self, export_dir_base, serving_input_receiver_fn,
-      assets_extra=None,
-      as_text=False,
-      checkpoint_path=None):
-    # pylint: disable=line-too-long
-    """Exports inference graph as a `SavedModel` into the given dir.
-
-    For a detailed guide, see
-    [Using SavedModel with Estimators](https://tensorflow.org/guide/saved_model#using_savedmodel_with_estimators).
-
-    This method builds a new graph by first calling the
-    `serving_input_receiver_fn` to obtain feature `Tensor`s, and then calling
-    this `Estimator`'s `model_fn` to generate the model graph based on those
-    features. It restores the given checkpoint (or, lacking that, the most
-    recent checkpoint) into this graph in a fresh session.  Finally it creates
-    a timestamped export directory below the given `export_dir_base`, and writes
-    a `SavedModel` into it containing a single `tf.MetaGraphDef` saved from this
-    session.
-
-    The exported `MetaGraphDef` will provide one `SignatureDef` for each
-    element of the `export_outputs` dict returned from the `model_fn`, named
-    using
-    the same keys.  One of these keys is always
-    `tf.saved_model.signature_constants.DEFAULT_SERVING_SIGNATURE_DEF_KEY`,
-    indicating which
-    signature will be served when a serving request does not specify one.
-    For each signature, the outputs are provided by the corresponding
-    `tf.estimator.export.ExportOutput`s, and the inputs are always the input
-    receivers provided by
-    the `serving_input_receiver_fn`.
-
-    Extra assets may be written into the `SavedModel` via the `assets_extra`
-    argument.  This should be a dict, where each key gives a destination path
-    (including the filename) relative to the assets.extra directory.  The
-    corresponding value gives the full path of the source file to be copied.
-    For example, the simple case of copying a single file without renaming it
-    is specified as `{'my_asset_file.txt': '/path/to/my_asset_file.txt'}`.
-
-    Args:
-      export_dir_base: A string containing a directory in which to create
-        timestamped subdirectories containing exported `SavedModel`s.
-      serving_input_receiver_fn: A function that takes no argument and returns a
-        `tf.estimator.export.ServingInputReceiver` or
-        `tf.estimator.export.TensorServingInputReceiver`.
-      assets_extra: A dict specifying how to populate the assets.extra directory
-        within the exported `SavedModel`, or `None` if no extra assets are
-        needed.
-      as_text: whether to write the `SavedModel` proto in text format.
-      checkpoint_path: The checkpoint path to export.  If `None` (the default),
-        the most recent checkpoint found within the model directory is chosen.
-
-    Returns:
-      The string path to the exported directory.
-
-    Raises:
-      ValueError: if no `serving_input_receiver_fn` is provided, no
-      `export_outputs` are provided, or no checkpoint can be found.
-    """
-    # pylint: enable=line-too-long
-    # TODO(b/111442174): `export_to_savedmodel` will be renamed to
-    # `export_saved_model` in TensorFlow 2.0. This function is a wrapper
-    # while staging the new version; do not add any logic here.
-    return self.export_savedmodel(
-        export_dir_base,
-        serving_input_receiver_fn,
-        assets_extra=assets_extra,
-        as_text=as_text,
-        checkpoint_path=checkpoint_path,
-        strip_default_attrs=True)
-
-  def _export_saved_model_for_mode(
-      self, export_dir_base, input_receiver_fn,
-      assets_extra=None,
-      as_text=False,
-      checkpoint_path=None,
-      strip_default_attrs=False,
-      mode=model_fn_lib.ModeKeys.PREDICT):
-    # pylint: disable=line-too-long
-    """Exports a single train/eval/predict graph as a `SavedModel`.
-
-    This method is a wrapper for `_export_all_saved_models`, and wraps a raw
-    `input_receiver_fn` in a dictionary to pass in to that function.
-    See `_export_all_saved_models` for full docs.
-
-    See `tf.contrib.estimator.export_saved_model_for_mode` for the currently
-    exposed version of this function.
-
-    Args:
-      export_dir_base: A string containing a directory in which to create
-        timestamped subdirectories containing exported `SavedModel`s.
-      input_receiver_fn: a function that takes no argument and returns the
-        appropriate subclass of `InputReceiver`.
-      assets_extra: A dict specifying how to populate the assets.extra directory
-        within the exported `SavedModel`, or `None` if no extra assets are
-        needed.
-      as_text: whether to write the `SavedModel` proto in text format.
-      checkpoint_path: The checkpoint path to export.  If `None` (the default),
-        the most recent checkpoint found within the model directory is chosen.
-      strip_default_attrs: Boolean. If `True`, default-valued attributes will be
-        removed from the `NodeDef`s. For a detailed guide, see [Stripping
-        Default-Valued
-        Attributes](https://github.com/tensorflow/tensorflow/blob/master/tensorflow/python/saved_model/README.md#stripping-default-valued-attributes).
-      mode: `tf.estimator.ModeKeys` value indicating with mode will be exported.
-
-    Returns:
-      The string path to the exported directory.
-
-    Raises:
-      ValueError: if `input_receiver_fn` is `None`, no `export_outputs`
-        are provided, or no checkpoint can be found.
-    """
-    # pylint: enable=line-too-long
-    if not input_receiver_fn:
-      raise ValueError('An input_receiver_fn must be defined.')
-
-    input_receiver_fn_map = {mode: input_receiver_fn}
-
-    return self._export_all_saved_models(
-        export_dir_base,
-        input_receiver_fn_map,
-        assets_extra=assets_extra,
-        as_text=as_text,
-        checkpoint_path=checkpoint_path,
-        strip_default_attrs=strip_default_attrs)
-
-  def _export_all_saved_models(
-      self, export_dir_base, input_receiver_fn_map,
-      assets_extra=None,
-      as_text=False,
-      checkpoint_path=None,
-      strip_default_attrs=False):
-    # pylint: disable=line-too-long
-    """Exports a `SavedModel` containing `tf.MetaGraphDefs` for each requested mode.
-
-    See `tf.contrib.estimator.export_all_saved_models` for the currently
-    exposed version of this function.
-
-    For each mode passed in via the `input_receiver_fn_map`,
-    this method builds a new graph by calling the `input_receiver_fn` to obtain
-    feature and label `Tensor`s. Next, this method calls the `Estimator`'s
-    `model_fn` in the passed mode to generate the model graph based on
-    those features and labels, and restores the given checkpoint
-    (or, lacking that, the most recent checkpoint) into the graph.
-    Only one of the modes is used for saving variables to the `SavedModel`
-    (order of preference: @{tf.estimator.ModeKeys#TRAIN$TRAIN},
-    @{tf.estimator.ModeKeys#EVAL$EVAL}, then
-    @{tf.estimator.ModeKeys#PREDICT$PREDICT}), such that up to three
-    `tf.MetaGraphDefs` are saved with a single set of variables in a single
-    `SavedModel` directory.
-
-    For the variables and `tf.MetaGraphDefs`, a timestamped export directory
-    below
-    `export_dir_base`, and writes a `SavedModel` into it containing
-    the `tf.MetaGraphDef` for the given mode and its associated signatures.
-
-    For prediction, the exported `MetaGraphDef` will provide one `SignatureDef`
-    for each element of the `export_outputs` dict returned from the `model_fn`,
-    named using the same keys.  One of these keys is always
-    `tf.saved_model.signature_constants.DEFAULT_SERVING_SIGNATURE_DEF_KEY`,
-    indicating which
-    signature will be served when a serving request does not specify one.
-    For each signature, the outputs are provided by the corresponding
-    `tf.estimator.export.ExportOutput`s, and the inputs are always the input
-    receivers provided by
-    the `serving_input_receiver_fn`.
-
-    For training and evaluation, the `train_op` is stored in an extra
-    collection,
-    and loss, metrics, and predictions are included in a `SignatureDef` for the
-    mode in question.
-
-    Extra assets may be written into the `SavedModel` via the `assets_extra`
-    argument.  This should be a dict, where each key gives a destination path
-    (including the filename) relative to the assets.extra directory.  The
-    corresponding value gives the full path of the source file to be copied.
-    For example, the simple case of copying a single file without renaming it
-    is specified as `{'my_asset_file.txt': '/path/to/my_asset_file.txt'}`.
-
-    Args:
-      export_dir_base: A string containing a directory in which to create
-        timestamped subdirectories containing exported `SavedModel`s.
-      input_receiver_fn_map: dict of `tf.estimator.ModeKeys` to
-        `input_receiver_fn` mappings, where the `input_receiver_fn` is a
-        function that takes no arguments and returns the appropriate subclass of
-        `InputReceiver`.
-      assets_extra: A dict specifying how to populate the assets.extra directory
-        within the exported `SavedModel`, or `None` if no extra assets are
-        needed.
-      as_text: whether to write the `SavedModel` proto in text format.
-      checkpoint_path: The checkpoint path to export.  If `None` (the default),
-        the most recent checkpoint found within the model directory is chosen.
-      strip_default_attrs: Boolean. If `True`, default-valued attributes will be
-        removed from the `NodeDef`s. For a detailed guide, see [Stripping
-        Default-Valued
-        Attributes](https://github.com/tensorflow/tensorflow/blob/master/tensorflow/python/saved_model/README.md#stripping-default-valued-attributes).
-
-    Returns:
-      A dict of `tf.estimator.ModeKeys` value to string path for each exported
-      directory.
-
-    Raises:
-      ValueError: if any `input_receiver_fn` is `None`, no `export_outputs`
-        are provided, or no checkpoint can be found.
-    """
-    # pylint: enable=line-too-long
-    # TODO(b/65561022): Consider allowing multiple input_receiver_fns per mode.
-    with context.graph_mode():
-      if not checkpoint_path:
-        # Locate the latest checkpoint
-        checkpoint_path = checkpoint_management.latest_checkpoint(
-            self._model_dir)
-      if not checkpoint_path:
-        raise ValueError("Couldn't find trained model at %s." % self._model_dir)
-
-      export_dir = export_helpers.get_timestamped_export_dir(export_dir_base)
-      temp_export_dir = export_helpers.get_temp_export_dir(export_dir)
-
-      builder = saved_model_builder.SavedModelBuilder(temp_export_dir)
-
-      save_variables = True
-      # Note that the order in which we run here matters, as the first
-      # mode we pass through will be used to save the variables. We run TRAIN
-      # first, as that is also the mode used for checkpoints, and therefore
-      # we are not likely to have vars in PREDICT that are not in the checkpoint
-      # created by TRAIN.
-      if input_receiver_fn_map.get(model_fn_lib.ModeKeys.TRAIN):
-        self._add_meta_graph_for_mode(
-            builder, input_receiver_fn_map, checkpoint_path,
-            strip_default_attrs, save_variables,
-            mode=model_fn_lib.ModeKeys.TRAIN)
-        save_variables = False
-      if input_receiver_fn_map.get(model_fn_lib.ModeKeys.EVAL):
-        self._add_meta_graph_for_mode(
-            builder, input_receiver_fn_map, checkpoint_path,
-            strip_default_attrs, save_variables,
-            mode=model_fn_lib.ModeKeys.EVAL)
-        save_variables = False
-      if input_receiver_fn_map.get(model_fn_lib.ModeKeys.PREDICT):
-        self._add_meta_graph_for_mode(
-            builder, input_receiver_fn_map, checkpoint_path,
-            strip_default_attrs, save_variables,
-            mode=model_fn_lib.ModeKeys.PREDICT)
-        save_variables = False
-
-      if save_variables:
-        raise ValueError('No valid modes for exporting found. Got {}.'.format(
-            input_receiver_fn_map.keys()))
-
-      builder.save(as_text)
-
-      # Add the extra assets
-      if assets_extra:
-        assets_extra_path = os.path.join(compat.as_bytes(temp_export_dir),
-                                         compat.as_bytes('assets.extra'))
-        for dest_relative, source in assets_extra.items():
-          dest_absolute = os.path.join(compat.as_bytes(assets_extra_path),
-                                       compat.as_bytes(dest_relative))
-          dest_path = os.path.dirname(dest_absolute)
-          gfile.MakeDirs(dest_path)
-          gfile.Copy(source, dest_absolute)
-
-      gfile.Rename(temp_export_dir, export_dir)
-      return export_dir
-
-  def _add_meta_graph_for_mode(self,
-                               builder,
-                               input_receiver_fn_map,
-                               checkpoint_path,
-                               strip_default_attrs,
-                               save_variables=True,
-                               mode=model_fn_lib.ModeKeys.PREDICT,
-                               export_tags=None,
-                               check_variables=True):
-    # pylint: disable=line-too-long
-    """Loads variables and adds them along with a `tf.MetaGraphDef` for saving.
-
-    Args:
-      builder: instance of `tf.saved_modle.builder.SavedModelBuilder` that will
-        be used for saving.
-      input_receiver_fn_map: dict of `tf.estimator.ModeKeys` to
-        `input_receiver_fn` mappings, where the `input_receiver_fn` is a
-        function that takes no argument and returns the appropriate subclass of
-        `InputReceiver`.
-      checkpoint_path: The checkpoint path to export.  If `None` (the default),
-        the most recent checkpoint found within the model directory is chosen.
-      strip_default_attrs: Boolean. If `True`, default-valued attributes will be
-        removed from the `NodeDef`s. For a detailed guide, see [Stripping
-        Default-Valued
-        Attributes](https://github.com/tensorflow/tensorflow/blob/master/tensorflow/python/saved_model/README.md#stripping-default-valued-attributes).
-      save_variables: bool, whether variables should be saved. If `False`, just
-        the `tf.MetaGraphDef` will be saved. Note that `save_variables` should
-        only be `True` for the first call to this function, and the
-        `SavedModelBuilder` will raise an error if that is not the case.
-      mode: `tf.estimator.ModeKeys` value indicating which mode will be
-        exported.
-      export_tags: The set of tags with which to save `tf.MetaGraphDef`. If
-        `None`, a default set will be selected to matched the passed mode.
-      check_variables: bool, whether to check the checkpoint has all variables.
-
-    Raises:
-      ValueError: if `save_variables` is `True` and `check_variable` is `False`.
-    """
-    # pylint: enable=line-too-long
-    if export_tags is None:
-      export_tags = model_fn_lib.EXPORT_TAG_MAP[mode]
-    input_receiver_fn = input_receiver_fn_map[mode]
-
-    with ops.Graph().as_default() as g:
-      self._create_and_assert_global_step(g)
-      random_seed.set_random_seed(self._config.tf_random_seed)
-
-      input_receiver = input_receiver_fn()
-
-      # Call the model_fn and collect the export_outputs.
-      estimator_spec = self._call_model_fn(
-          features=input_receiver.features,
-          labels=getattr(input_receiver, 'labels', None),
-          mode=mode,
-          config=self.config)
-
-      export_outputs = model_fn_lib.export_outputs_for_mode(
-          mode=estimator_spec.mode,
-          serving_export_outputs=estimator_spec.export_outputs,
-          predictions=estimator_spec.predictions,
-          loss=estimator_spec.loss,
-          metrics=estimator_spec.eval_metric_ops)
-
-      # Build the SignatureDefs from receivers and all outputs
-      signature_def_map = export_helpers.build_all_signature_defs(
-          input_receiver.receiver_tensors,
-          export_outputs,
-          getattr(input_receiver, 'receiver_tensors_alternatives', None),
-          serving_only=(mode == model_fn_lib.ModeKeys.PREDICT))
-
-      with tf_session.Session(config=self._session_config) as session:
-
-        if estimator_spec.scaffold.local_init_op is not None:
-          local_init_op = estimator_spec.scaffold.local_init_op
-        else:
-          local_init_op = monitored_session.Scaffold.default_local_init_op()
-
-        # This saver will be used both for restoring variables now,
-        # and in saving out the metagraph below. This ensures that any
-        # Custom Savers stored with the Scaffold are passed through to the
-        # SavedModel for restore later.
-        graph_saver = estimator_spec.scaffold.saver or saver.Saver(sharded=True)
-
-        if save_variables and not check_variables:
-          raise ValueError('If `save_variables` is `True, `check_variables`'
-                           'must not be `False`.')
-        if check_variables:
-          try:
-            graph_saver.restore(session, checkpoint_path)
-          except errors.NotFoundError as e:
-            msg = ('Could not load all requested variables from checkpoint. '
-                   'Please make sure your model_fn does not expect variables '
-                   'that were not saved in the checkpoint.\n\n'
-                   'Encountered error with mode `{}` while restoring '
-                   'checkpoint from: `{}`. Full Traceback:\n\n{}').format(
-                       mode, checkpoint_path, e)
-            raise ValueError(msg)
-
-        # We add the train op explicitly for now, so that we don't have to
-        # change the Builder public interface. Note that this is a no-op
-        # for prediction, where train_op is None.
-        builder._add_train_op(estimator_spec.train_op)  # pylint: disable=protected-access
-
-        meta_graph_kwargs = dict(
-            tags=export_tags,
-            signature_def_map=signature_def_map,
-            assets_collection=ops.get_collection(
-                ops.GraphKeys.ASSET_FILEPATHS),
-            strip_default_attrs=strip_default_attrs,
-            legacy_init_op=local_init_op,
-            saver=graph_saver)
-
-        if save_variables:
-          builder.add_meta_graph_and_variables(
-              session, **meta_graph_kwargs)
-        else:
-          builder.add_meta_graph(**meta_graph_kwargs)
-
-  def _get_features_from_input_fn(self, input_fn, mode):
-    """Extracts the `features` from return values of `input_fn`."""
-    result = self._call_input_fn(input_fn, mode)
-    result, _, hooks = estimator_util.parse_input_fn_result(result)
-    self._validate_features_in_predict_input(result)
-    return result, hooks
-
-  def _validate_features_in_predict_input(self, result):
-    if not _has_dataset_or_queue_runner(result):
-      logging.warning('Input graph does not use tf.data.Dataset or contain a '
-                      'QueueRunner. That means predict yields forever. '
-                      'This is probably a mistake.')
-
-  def _get_iterator_from_input_fn(self, input_fn, mode, distribution=None):
-    if distribution is not None:
-      result = distribution.distribute_dataset(
-          lambda: self._call_input_fn(input_fn, mode))
-    else:
-      result = self._call_input_fn(input_fn, mode)
-
-    iterator = result.make_initializable_iterator()
-    input_hooks = [estimator_util._DatasetInitializerHook(iterator)]  # pylint: disable=protected-access
-    return iterator, input_hooks
-
-  def _get_features_and_labels_from_input_fn(self, input_fn, mode):
-    """Extracts the `features` and labels from return values of `input_fn`."""
-    return estimator_util.parse_input_fn_result(
-        self._call_input_fn(input_fn, mode))
-
-  def _extract_batch_length(self, preds_evaluated):
-    """Extracts batch length of predictions."""
-    batch_length = None
-    for key, value in six.iteritems(preds_evaluated):
-      batch_length = batch_length or value.shape[0]
-      if value.shape[0] != batch_length:
-        raise ValueError('Batch length of predictions should be same. %s has '
-                         'different batch length than others.' % key)
-    return batch_length
-
-  def _extract_keys(self, predictions, predict_keys):
-    """Extracts `predict_keys` from `predictions`."""
-    if not predict_keys:
-      return predictions
-    if not isinstance(predictions, dict):
-      raise ValueError(
-          'predict_keys argument is not valid in case of non-dict predictions.')
-    existing_keys = predictions.keys()
-    predictions = {
-        key: value
-        for key, value in six.iteritems(predictions) if key in predict_keys
-    }
-    if not predictions:
-      raise ValueError('Expected to run at least one output from %s, '
-                       'provided %s.' % (existing_keys, predict_keys))
-    return predictions
-
-  def _create_global_step(self, graph):
-    """Creates the global step tensor in graph.
-
-    The global step tensor must be an integer type with name 'global_step' and
-    be added to the collection @{tf.GraphKeys#GLOBAL_STEP$GLOBAL_STEP}.
-
-    Args:
-      graph: The graph in which to create the global step tensor.
-
-    Returns:
-      The global step `tf.Tensor`.
-    """
-    return training.create_global_step(graph)
-
-  def _create_and_assert_global_step(self, graph):
-    """Creates and asserts properties of the global step.
-
-    Args:
-      graph: The graph in which to create the global step tensor.
-
-    Returns:
-      The global step `tf.Tensor`.
-    """
-    step = self._create_global_step(graph)
-    assert step == training.get_global_step()
-    assert step.dtype.is_integer
-    return step
-
-  def _call_input_fn(self, input_fn, mode):
-    """Calls the input function.
-
-    Args:
-      input_fn: The input function.
-      mode: `tf.estimator.ModeKeys`
-
-    Returns:
-      The return value of the passed `input_fn`, which should be one of:
-
-        * A 'tf.data.Dataset' object: Outputs of `Dataset` object must be a
-            tuple `(features, labels)` with same constraints as below.
-        * A tuple `(features, labels)`: Where `features` is a `Tensor` or a
-          dictionary of string feature name to `Tensor` and `labels` is a
-          `Tensor` or a dictionary of string label name to `Tensor`. Both
-          `features` and `labels` are consumed by `model_fn`. They should
-          satisfy the expectation of `model_fn` from inputs.
-
-    Raises:
-      ValueError: if `input_fn` takes invalid arguments.
-    """
-    input_fn_args = function_utils.fn_args(input_fn)
-    kwargs = {}
-    if 'mode' in input_fn_args:
-      kwargs['mode'] = mode
-    if 'params' in input_fn_args:
-      kwargs['params'] = self.params
-    if 'config' in input_fn_args:
-      kwargs['config'] = self.config
-    with ops.device('/cpu:0'):
-      return input_fn(**kwargs)
-
-  def _call_model_fn(self, features, labels, mode, config):
-    """Calls model function.
-
-    Args:
-      features: features dict.
-      labels: labels dict.
-      mode: `tf.estimator.ModeKeys`
-      config: `tf.estimator.RunConfig`
-
-    Returns:
-      An `tf.estimator.EstimatorSpec` object.
-
-    Raises:
-      ValueError: if `model_fn` returns invalid objects.
-    """
-    model_fn_args = function_utils.fn_args(self._model_fn)
-    kwargs = {}
-    if 'labels' in model_fn_args:
-      kwargs['labels'] = labels
-    else:
-      if labels is not None:
-        raise ValueError(
-            'model_fn does not take labels, but input_fn returns labels.')
-    if 'mode' in model_fn_args:
-      kwargs['mode'] = mode
-    if 'params' in model_fn_args:
-      kwargs['params'] = self.params
-    if 'config' in model_fn_args:
-      kwargs['config'] = config
-
-    logging.info('Calling model_fn.')
-    model_fn_results = self._model_fn(features=features, **kwargs)
-    logging.info('Done calling model_fn.')
-
-    if not isinstance(model_fn_results, model_fn_lib.EstimatorSpec):
-      raise ValueError('model_fn should return an EstimatorSpec.')
-
-    return model_fn_results
-
-  def _train_model(self, input_fn, hooks, saving_listeners):
-    if self._train_distribution:
-      return self._train_model_distributed(input_fn, hooks, saving_listeners)
-    else:
-      return self._train_model_default(input_fn, hooks, saving_listeners)
-
-  def _train_model_default(self, input_fn, hooks, saving_listeners):
-    """Initiate training with `input_fn`, without `DistributionStrategies`.
-
-    Args:
-      input_fn: A function that provides input data for training as minibatches.
-      hooks: List of `tf.train.SessionRunHook` subclass instances. Used for
-        callbacks inside the training loop.
-      saving_listeners: list of `tf.train.CheckpointSaverListener` objects. Used
-        for callbacks that run immediately before or after checkpoint savings.
-
-    Returns:
-      Loss from training
-    """
-    worker_hooks = []
-    with ops.Graph().as_default() as g, g.device(self._device_fn):
-      random_seed.set_random_seed(self._config.tf_random_seed)
-      global_step_tensor = self._create_and_assert_global_step(g)
-
-      # Skip creating a read variable if _create_and_assert_global_step
-      # returns None (e.g. tf.contrib.estimator.SavedModelEstimator).
-      if global_step_tensor is not None:
-        training_util._get_or_create_global_step_read(g)  # pylint: disable=protected-access
-
-      features, labels, input_hooks = (
-          self._get_features_and_labels_from_input_fn(
-              input_fn, model_fn_lib.ModeKeys.TRAIN))
-      worker_hooks.extend(input_hooks)
-      estimator_spec = self._call_model_fn(
-          features, labels, model_fn_lib.ModeKeys.TRAIN, self.config)
-      global_step_tensor = training_util.get_global_step(g)
-      return self._train_with_estimator_spec(estimator_spec, worker_hooks,
-                                             hooks, global_step_tensor,
-                                             saving_listeners)
-
-  def _train_model_distributed(self, input_fn, hooks, saving_listeners):
-    """Initiate training with `input_fn`, using `DistributionStrategies`.
-
-    Args:
-      input_fn: A function that provides input data for training as minibatches.
-      hooks: List of `tf.train.SessionRunHook` subclass instances. Used for
-        callbacks inside the training loop.
-      saving_listeners: list of `tf.train.CheckpointSaverListener` objects. Used
-        for callbacks that run immediately before or after checkpoint savings.
-
-    Returns:
-      Loss from training
-    """
-    self._train_distribution.configure(self._session_config)
-
-    # TODO(sourabhbajaj): Remove this hack once we migrate the other strategies
-    # to use the new API
-    is_tpu_strategy = (
-        self._train_distribution.__class__.__name__ == 'TPUStrategy')
-
-    worker_hooks = []
-    with ops.Graph().as_default() as g:
-      # We want to create the iterations variable outside the distribution scope
-      # as that is just stored on the host and mainly used to drive the loop
-      # and doesn't need to be a Mirrored/Device variable.
-      if is_tpu_strategy:
-        steps_per_run_variable = training.get_or_create_steps_per_run_variable()
-      with self._train_distribution.scope():
-        random_seed.set_random_seed(self._config.tf_random_seed)
-        iterator, input_hooks = self._get_iterator_from_input_fn(
-            input_fn, model_fn_lib.ModeKeys.TRAIN, self._train_distribution)
-        worker_hooks.extend(input_hooks)
-        global_step_tensor = self._create_and_assert_global_step(g)
-        # we want to add to the global collection in the main thread not the
-        # tower threads.
-        ops.add_to_collection(
-            training_util.GLOBAL_STEP_READ_KEY,
-            self._train_distribution.read_var(global_step_tensor))
-
-        if is_tpu_strategy:
-          # Create a step_fn from the train_op of grouped_estimator_spec
-          def step_fn(ctx, features, labels=None):
-            """A single step that is passed to run_on_dataset."""
-            estimator_spec = self._train_distribution.call_for_each_tower(
-                self._call_model_fn,
-                features,
-                labels,
-                model_fn_lib.ModeKeys.TRAIN,
-                self.config)
-            ctx.set_last_step_output(
-                name='loss',
-                output=estimator_spec.loss,
-                aggregation=distribute_lib.get_loss_reduction())
-            ctx.set_non_tensor_output(
-                name='estimator_spec', output=estimator_spec)
-            return estimator_spec.train_op
-
-          # Create new train_op post graph rewrites
-          initial_training_loss = constant_op.constant(1e7)
-          ctx = self._train_distribution.run_steps_on_dataset(
-              step_fn, iterator, iterations=steps_per_run_variable,
-              initial_loop_values={'loss': initial_training_loss})
-          distributed_train_op = ctx.run_op
-          loss = ctx.last_step_outputs['loss']
-          grouped_estimator_spec = ctx.non_tensor_outputs['estimator_spec']
-        else:
-          features, labels = estimator_util.parse_iterator_result(
-              iterator.get_next())
-          grouped_estimator_spec = self._train_distribution.call_for_each_tower(
-              self._call_model_fn,
-              features,
-              labels,  # although this will be None it seems
-              model_fn_lib.ModeKeys.TRAIN,
-              self.config)
-          loss = self._train_distribution.unwrap(
-              self._train_distribution.reduce(
-                  distribute_lib.get_loss_reduction(),
-                  grouped_estimator_spec.loss,
-                  destinations='/device:CPU:0'))[0]
-          distributed_train_op = grouped_estimator_spec.train_op
-
-        scaffold = _combine_distributed_scaffold(
-            grouped_estimator_spec.scaffold, self._train_distribution)
-
-        # TODO(yuefengz): add a test for unwrapping per_device_hooks.
-        def get_hooks_from_the_first_device(per_device_hooks):
-          return [
-              self._train_distribution.unwrap(per_device_hook)[0]
-              for per_device_hook in per_device_hooks
-          ]
-
-        training_hooks = get_hooks_from_the_first_device(
-            grouped_estimator_spec.training_hooks)
-        training_chief_hooks = get_hooks_from_the_first_device(
-            grouped_estimator_spec.training_chief_hooks)
-        worker_hooks.append(
-            estimator_util.StrategyInitFinalizeHook(
-                self._train_distribution.initialize,
-                self._train_distribution.finalize))
-
-        estimator_spec = model_fn_lib.EstimatorSpec(
-            mode=grouped_estimator_spec.mode,
-            loss=loss,
-            train_op=self._train_distribution.group(distributed_train_op),
-            training_hooks=training_hooks,
-            training_chief_hooks=training_chief_hooks,
-            scaffold=scaffold)
-        return self._train_with_estimator_spec(estimator_spec, worker_hooks,
-                                               hooks, global_step_tensor,
-                                               saving_listeners)
-
-  def _train_with_estimator_spec(self, estimator_spec, worker_hooks, hooks,
-                                 global_step_tensor, saving_listeners):
-    """Train a model with the given Estimator Spec."""
-    if self._warm_start_settings:
-      logging.info('Warm-starting with WarmStartSettings: %s' %
-                   (self._warm_start_settings,))
-      warm_starting_util.warm_start(*self._warm_start_settings)
-    # Check if the user created a loss summary, and add one if they didn't.
-    # We assume here that the summary is called 'loss'. If it is not, we will
-    # make another one with the name 'loss' to ensure it shows up in the right
-    # graph in TensorBoard.
-    if not any([x.op.name == 'loss'
-                for x in ops.get_collection(ops.GraphKeys.SUMMARIES)]):
-      summary.scalar('loss', estimator_spec.loss)
-    ops.add_to_collection(ops.GraphKeys.LOSSES, estimator_spec.loss)
-    worker_hooks.extend(hooks)
-    worker_hooks.append(
-        training.NanTensorHook(estimator_spec.loss)
-    )
-    if self._config.log_step_count_steps is not None:
-      worker_hooks.append(
-          training.LoggingTensorHook(
-              {
-                  'loss': estimator_spec.loss,
-                  'step': global_step_tensor
-              },
-              every_n_iter=self._config.log_step_count_steps)
-      )
-    worker_hooks.extend(estimator_spec.training_hooks)
-
-    if not (estimator_spec.scaffold.saver or
-            ops.get_collection(ops.GraphKeys.SAVERS)):
-      ops.add_to_collection(
-          ops.GraphKeys.SAVERS,
-          training.Saver(
-              sharded=True,
-              max_to_keep=self._config.keep_checkpoint_max,
-              keep_checkpoint_every_n_hours=(
-                  self._config.keep_checkpoint_every_n_hours),
-              defer_build=True,
-              save_relative_paths=True))
-
-    chief_hooks = []
-    all_hooks = worker_hooks + list(estimator_spec.training_chief_hooks)
-    saver_hooks = [
-        h for h in all_hooks if isinstance(h, training.CheckpointSaverHook)]
-    if (self._config.save_checkpoints_secs or
-        self._config.save_checkpoints_steps):
-      if not saver_hooks:
-        chief_hooks = [
-            training.CheckpointSaverHook(
-                self._model_dir,
-                save_secs=self._config.save_checkpoints_secs,
-                save_steps=self._config.save_checkpoints_steps,
-                scaffold=estimator_spec.scaffold)
-        ]
-        saver_hooks = [chief_hooks[0]]
-    if saving_listeners:
-      if not saver_hooks:
-        raise ValueError(
-            'There should be a CheckpointSaverHook to use saving_listeners. '
-            'Please set one of the RunConfig.save_checkpoints_steps or '
-            'RunConfig.save_checkpoints_secs.')
-      else:
-        # It is expected to have one CheckpointSaverHook. If multiple, we pick
-        # up the first one to add listener.
-        saver_hooks[0]._listeners.extend(saving_listeners)  # pylint: disable=protected-access
-
-    # Add summary hooks to worker 0 if we are running with a master, to ensure
-    # that summaries are written at correct intervals even with long-running
-    # evaluations.
-    save_summary_steps = self._config.save_summary_steps
-    log_step_count_steps = self._config.log_step_count_steps
-    if run_config.TaskType.MASTER in self._config.cluster_spec.jobs:
-      # Update config values to prevent the default hooks from being created on
-      # the master or other workers.
-      save_summary_steps = 0
-      log_step_count_steps = None
-
-      if (self._config.task_type == run_config.TaskType.WORKER and
-          self._config.task_id == 0):
-        if (self._config.save_summary_steps and
-            self._config.save_summary_steps > 0):
-          worker_hooks.append(
-              training.SummarySaverHook(
-                  save_steps=self._config.save_summary_steps,
-                  output_dir=self._config.model_dir,
-                  scaffold=estimator_spec.scaffold))
-
-        if (self._config.log_step_count_steps and
-            self._config.log_step_count_steps > 0):
-          worker_hooks.append(
-              training.StepCounterHook(
-                  every_n_steps=self._config.log_step_count_steps,
-                  output_dir=self._config.model_dir))
-
-    with training.MonitoredTrainingSession(
-        master=self._config.master,
-        is_chief=self._config.is_chief,
-        checkpoint_dir=self._model_dir,
-        scaffold=estimator_spec.scaffold,
-        hooks=worker_hooks,
-        chief_only_hooks=(
-            tuple(chief_hooks) + tuple(estimator_spec.training_chief_hooks)),
-        save_checkpoint_secs=0,  # Saving is handled by a hook.
-        save_summaries_steps=save_summary_steps,
-        config=self._session_config,
-        log_step_count_steps=log_step_count_steps) as mon_sess:
-      loss = None
-      while not mon_sess.should_stop():
-        _, loss = mon_sess.run([estimator_spec.train_op, estimator_spec.loss])
-    return loss
-
-  def _evaluate_build_graph(self, input_fn, hooks=None, checkpoint_path=None):
-    """Builds the graph and related hooks to run evaluation."""
-    random_seed.set_random_seed(self._config.tf_random_seed)
-    self._create_and_assert_global_step(ops.get_default_graph())
-
-    if self._eval_distribution:
-      (scaffold, evaluation_hooks, input_hooks, update_op, eval_dict) = (
-          self._call_model_fn_eval_distributed(input_fn, self.config))
-    else:
-      (scaffold, evaluation_hooks, input_hooks, update_op, eval_dict) = (
-          self._call_model_fn_eval(input_fn, self.config))
-
-    global_step_tensor = training_util.get_global_step(ops.get_default_graph())
-    # Call to warm_start has to be after model_fn is called.
-    self._maybe_warm_start(checkpoint_path)
-
-    if ops.GraphKeys.GLOBAL_STEP in eval_dict:
-      raise ValueError(
-          'Metric with name `global_step` is not allowed, because Estimator '
-          'already defines a default metric with the same name.')
-    eval_dict[ops.GraphKeys.GLOBAL_STEP] = global_step_tensor
-
-    all_hooks = list(input_hooks)
-    all_hooks.extend(hooks)
-    all_hooks.extend(list(evaluation_hooks or []))
-    # New local variables have been added, so update the estimator spec's
-    # local init op if it was defined.
-    if scaffold and scaffold.local_init_op:
-      # Ensure that eval step has been created before updating local init op.
-      evaluation._get_or_create_eval_step()  # pylint: disable=protected-access
-
-      scaffold = monitored_session.Scaffold(
-          local_init_op=control_flow_ops.group(
-              scaffold.local_init_op,
-              monitored_session.Scaffold.default_local_init_op()),
-          copy_from_scaffold=scaffold
-      )
-
-    return scaffold, update_op, eval_dict, all_hooks
-
-  def _call_model_fn_eval(self, input_fn, config):
-    """Call model_fn for evaluation and handle return values."""
-    features, labels, input_hooks = self._get_features_and_labels_from_input_fn(
-        input_fn, model_fn_lib.ModeKeys.EVAL)
-
-    estimator_spec = self._call_model_fn(
-        features, labels, model_fn_lib.ModeKeys.EVAL, config)
-    eval_metric_ops = _verify_and_create_loss_metric(
-        estimator_spec.eval_metric_ops, estimator_spec.loss)
-    update_op, eval_dict = _extract_metric_update_ops(eval_metric_ops)
-    return (estimator_spec.scaffold, estimator_spec.evaluation_hooks,
-            input_hooks, update_op, eval_dict)
-
-  def _call_model_fn_eval_distributed(self, input_fn, config):
-    """Call model_fn in distribution mode and handle return values."""
-
-    iterator, input_hooks = self._get_iterator_from_input_fn(
-        input_fn, model_fn_lib.ModeKeys.EVAL, self._eval_distribution)
-
-    is_tpu_strategy = (
-        self._eval_distribution.__class__.__name__ == 'TPUStrategy')
-
-    if is_tpu_strategy:
-      def step_fn(ctx, features, labels=None):
-        """Runs one step of the eval computation and captures outputs."""
-        estimator_spec = self._eval_distribution.call_for_each_tower(
-            self._call_model_fn, features, labels, model_fn_lib.ModeKeys.EVAL,
-            config)
-        eval_metric_ops = _verify_and_create_loss_metric(
-            estimator_spec.eval_metric_ops, estimator_spec.loss,
-            self._eval_distribution)
-        update_op, eval_dict = _extract_metric_update_ops(
-            eval_metric_ops, self._eval_distribution)
-        ctx.set_non_tensor_output(name='estimator_spec', output=estimator_spec)
-        ctx.set_non_tensor_output(name='eval_dict', output=eval_dict)
-        return update_op
-
-      # TODO(priyag): Fix eval step hook to account for steps_per_run.
-      ctx = self._eval_distribution.run_steps_on_dataset(
-          step_fn, iterator, iterations=self._eval_distribution.steps_per_run)
-      update_op = ctx.run_op
-      eval_dict = ctx.non_tensor_outputs['eval_dict']
-      grouped_estimator_spec = ctx.non_tensor_outputs['estimator_spec']
-    else:
-      features, labels = estimator_util.parse_iterator_result(
-          iterator.get_next())
-      grouped_estimator_spec = self._eval_distribution.call_for_each_tower(
-          self._call_model_fn, features, labels,
-          model_fn_lib.ModeKeys.EVAL, config)
-      eval_metric_ops = _verify_and_create_loss_metric(
-          grouped_estimator_spec.eval_metric_ops, grouped_estimator_spec.loss,
-          self._eval_distribution)
-      update_op, eval_dict = _extract_metric_update_ops(
-          eval_metric_ops, self._eval_distribution)
-
-    scaffold = _combine_distributed_scaffold(
-        grouped_estimator_spec.scaffold, self._eval_distribution)
-    evaluation_hooks = self._eval_distribution.unwrap(
-        grouped_estimator_spec.evaluation_hooks)[0]
-    evaluation_hooks = evaluation_hooks + (
-        estimator_util.StrategyInitFinalizeHook(
-            self._eval_distribution.initialize,
-            self._eval_distribution.finalize),)
-
-    return (scaffold, evaluation_hooks, input_hooks, update_op, eval_dict)
-
-  def _evaluate_run(self, checkpoint_path, scaffold, update_op, eval_dict,
-                    all_hooks, output_dir):
-    """Run evaluation."""
-    eval_results = evaluation._evaluate_once(  # pylint: disable=protected-access
-        checkpoint_path=checkpoint_path,
-        master=self._config.evaluation_master,
-        scaffold=scaffold,
-        eval_ops=update_op,
-        final_ops=eval_dict,
-        hooks=all_hooks,
-        config=self._session_config)
-
-    current_global_step = eval_results[ops.GraphKeys.GLOBAL_STEP]
-
-    _write_dict_to_summary(
-        output_dir=output_dir,
-        dictionary=eval_results,
-        current_global_step=current_global_step)
-
-    if checkpoint_path:
-      _write_checkpoint_path_to_summary(
-          output_dir=output_dir,
-          checkpoint_path=checkpoint_path,
-          current_global_step=current_global_step)
-
-    return eval_results
-
-  def _maybe_warm_start(self, checkpoint_path):
-    if not checkpoint_path and self._warm_start_settings:
-      logging.info('Warm-starting with WarmStartSettings: %s' %
-                   (self._warm_start_settings,))
-      warm_starting_util.warm_start(*self._warm_start_settings)
-
-
-def _verify_and_create_loss_metric(eval_metric_ops, loss, distribution=None):
-  """Creates a metric for loss and throws an error if one already exists."""
-  if model_fn_lib.LOSS_METRIC_KEY in eval_metric_ops:
-    raise ValueError(
-        'Metric with name "%s" is not allowed, because Estimator ' %
-        (model_fn_lib.LOSS_METRIC_KEY) +
-        'already defines a default metric with the same name.')
-
-  if distribution is None:
-    loss_metric = metrics_lib.mean(loss)
-  else:
-    loss_metric = distribution.call_for_each_tower(
-        metrics_lib.mean, loss)
-  eval_metric_ops[model_fn_lib.LOSS_METRIC_KEY] = loss_metric
-  return eval_metric_ops
-
-
-def maybe_overwrite_model_dir_and_session_config(config, model_dir):
-  """Overwrite estimator config by `model_dir` and `session_config` if needed.
-
-  Args:
-    config: Original estimator config.
-    model_dir: Estimator model checkpoint directory.
-
-  Returns:
-    Overwritten estimator config.
-
-  Raises:
-    ValueError: Model directory inconsistent between `model_dir` and `config`.
-  """
-
-  if config is None:
-    config = run_config.RunConfig()
-    logging.info('Using default config.')
-  if not isinstance(config, run_config.RunConfig):
-    raise ValueError(
-        'config must be an instance of `RunConfig`, but provided %s.' % config)
-
-  if config.session_config is None:
-    session_config = run_config.get_default_session_config()
-    config = run_config.RunConfig.replace(config, session_config=session_config)
-
-  model_dir = compat_internal.path_to_str(model_dir)
-  if model_dir is not None:
-    if (getattr(config, 'model_dir', None) is not None and
-        config.model_dir != model_dir):
-      raise ValueError(
-          "`model_dir` are set both in constructor and `RunConfig`, but with "
-          "different values. In constructor: '{}', in `RunConfig`: "
-          "'{}' ".format(model_dir, config.model_dir))
-  if model_dir:
-    config = run_config.RunConfig.replace(config, model_dir=model_dir)
-  elif getattr(config, 'model_dir', None) is None:
-    model_dir = tempfile.mkdtemp()
-    logging.warning('Using temporary folder as model directory: %s', model_dir)
-    config = run_config.RunConfig.replace(config, model_dir=model_dir)
-
-  return config
-
-
-def create_per_tower_ready_for_local_init_op(scaffold):
-  """Create a `tf.train.Scaffold.ready_for_local_init_op` inside a tower."""
-  if scaffold.ready_for_local_init_op:
-    return scaffold.ready_for_local_init_op
-
-  def default_ready_for_local_init_op():
-    return variables.report_uninitialized_variables(
-        variables.global_variables())
-
-  return monitored_session.Scaffold.get_or_default(
-      'ready_for_local_init_op', ops.GraphKeys.READY_FOR_LOCAL_INIT_OP,
-      default_ready_for_local_init_op)
-
-
-def _combine_distributed_scaffold(grouped_scaffold, distribution):
-  """Combines scaffold(s) returned from `distribution.call_for_each_tower`."""
-
-  # TODO(anjalisridhar): Figure out how to resolve the following scaffold
-  # parameters: init_feed_dict, init_fn.
-  scaffold_list = distribution.unwrap(grouped_scaffold)
-  init_feed_dict = [
-      s.init_feed_dict
-      for s in scaffold_list
-      if s.init_feed_dict is not None
-  ]
-  if init_feed_dict:
-    init_feed_dict = distribution.group(init_feed_dict)
-  else:
-    init_feed_dict = None
-
-  init_fn = [s.init_fn for s in scaffold_list if s.init_fn is not None]
-  if init_fn:
-    init_fn = distribution.group(init_fn)
-  else:
-    init_fn = None
-
-  init_op = [s.init_op for s in scaffold_list if s.init_op is not None]
-  if init_op:
-    init_op = distribution.group(init_op)
-  else:
-    init_op = None
-
-  def _unwrap_and_concat(value):
-    value = nest.flatten(distribution.unwrap(value))
-    if len(value) != 1:
-      return array_ops.concat(value, 0)
-    return value[0]
-
-  ready_op = distribution.call_for_each_tower(
-      lambda scaffold: scaffold.ready_op, grouped_scaffold)
-  if ready_op is not None:
-    ready_op = _unwrap_and_concat(ready_op)
-
-  ready_for_local_init_op = distribution.call_for_each_tower(
-      create_per_tower_ready_for_local_init_op, grouped_scaffold)
-  if ready_for_local_init_op is not None:
-    ready_for_local_init_op = _unwrap_and_concat(ready_for_local_init_op)
-  else:
-    ready_for_local_init_op = None
-
-  local_init_op = [
-      s.local_init_op
-      for s in scaffold_list
-      if s.local_init_op is not None
-  ]
-  if local_init_op:
-    local_init_op = distribution.group(local_init_op)
-  else:
-    local_init_op = None
-
-  summary_op = [
-      s.summary_op for s in scaffold_list if s.summary_op is not None
-  ]
-  if summary_op:
-    summary_op = distribution.group(summary_op)
-  else:
-    summary_op = None
-
-  scaffold = monitored_session.Scaffold(
-      init_op=init_op,
-      ready_op=ready_op,
-      ready_for_local_init_op=ready_for_local_init_op,
-      local_init_op=local_init_op,
-      summary_op=summary_op,
-      init_feed_dict=init_feed_dict,
-      init_fn=init_fn)
-  return scaffold
-
-
-def _check_checkpoint_available(model_dir):
-  latest_path = checkpoint_management.latest_checkpoint(model_dir)
-  if not latest_path:
-    raise ValueError(
-        'Could not find trained model in model_dir: {}.'.format(model_dir))
-
-
-def _check_hooks_type(hooks):
-  """Returns hooks if all are `SessionRunHook`, raises TypeError otherwise."""
-  hooks = list(hooks or [])
-  for h in hooks:
-    if not isinstance(h, training.SessionRunHook):
-      raise TypeError('Hooks must be a SessionRunHook, given: {}'.format(h))
-  return hooks
-
-
-def _check_listeners_type(saving_listeners):
-  """Check listeners type."""
-  listeners = list(saving_listeners or [])
-  for l in listeners:
-    if not isinstance(l, training.CheckpointSaverListener):
-      raise TypeError(
-          'saving_listeners must be a list of CheckpointSaverListener, '
-          'given: {}'.format(l))
-  return listeners
-
-
-def _get_replica_device_setter(config):
-  """Creates a replica device setter if required as a default `device_fn`.
-
-  `Estimator` uses `tf.train.ReplicaDeviceSetter` as a default device placer. It
-  sets the
-  distributed related arguments such as number of `ps_replicas` based on given
-  `config`.
-
-  Args:
-    config: A `tf.estimator.RunConfig` instance.
-
-  Returns:
-    A replica device setter, or `None`.
-  """
-  if config.task_type:
-    worker_device = '/job:%s/task:%d' % (config.task_type, config.task_id)
-  else:
-    worker_device = '/job:worker'
-
-  if config.num_ps_replicas > 0:
-    return training.replica_device_setter(
-        ps_tasks=config.num_ps_replicas,
-        worker_device=worker_device,
-        merge_devices=True,
-        ps_ops=list(device_setter.STANDARD_PS_OPS),
-        cluster=config.cluster_spec)
-  else:
-    return None
-
-
-def _verify_model_fn_args(model_fn, params):
-  """Verifies `model_fn` arguments."""
-  args = set(function_utils.fn_args(model_fn))
-  if 'features' not in args:
-    raise ValueError('model_fn (%s) must include features argument.' % model_fn)
-  if params is not None and 'params' not in args:
-    raise ValueError('model_fn (%s) does not include params argument, '
-                     'but params (%s) is passed to Estimator.' % (model_fn,
-                                                                  params))
-  if params is None and 'params' in args:
-    logging.warning('Estimator\'s model_fn (%s) includes params '
-                    'argument, but params are not passed to Estimator.',
-                    model_fn)
-  non_valid_args = list(args - _VALID_MODEL_FN_ARGS)
-  if non_valid_args:
-    raise ValueError('model_fn (%s) has following not expected args: %s' %
-                     (model_fn, non_valid_args))
-
-
-def _load_global_step_from_checkpoint_dir(checkpoint_dir):
-  try:
-    checkpoint_reader = training.NewCheckpointReader(
-        training.latest_checkpoint(checkpoint_dir))
-    return checkpoint_reader.get_tensor(ops.GraphKeys.GLOBAL_STEP)
-  except:  # pylint: disable=bare-except
-    return 0
-
-
-def _extract_metric_update_ops(eval_dict, distribution=None):
-  """Separate update operations from metric value operations."""
-  update_ops = []
-  value_ops = {}
-  # Sort metrics lexicographically so graph is identical every time.
-  for name, value in sorted(six.iteritems(eval_dict)):
-    value_ops[name] = value[0]
-    update_ops.append(
-        distribution.group(value[1]) if distribution else value[1])
-
-  update_op = control_flow_ops.group(*update_ops) if update_ops else None
-  return update_op, value_ops
-
-
-def _dict_to_str(dictionary):
-  """Get a `str` representation of a `dict`.
-
-  Args:
-    dictionary: The `dict` to be represented as `str`.
-
-  Returns:
-    A `str` representing the `dictionary`.
-  """
-  return ', '.join('%s = %s' % (k, v)
-                   for k, v in sorted(six.iteritems(dictionary))
-                   if not isinstance(v, six.binary_type))
-
-
-def _write_dict_to_summary(output_dir,
-                           dictionary,
-                           current_global_step):
-  """Writes a `dict` into summary file in given output directory.
-
-  Args:
-    output_dir: `str`, directory to write the summary file in.
-    dictionary: the `dict` to be written to summary file.
-    current_global_step: `int`, the current global step.
-  """
-  logging.info('Saving dict for global step %d: %s', current_global_step,
-               _dict_to_str(dictionary))
-  summary_writer = writer_cache.FileWriterCache.get(output_dir)
-  summary_proto = summary_pb2.Summary()
-  for key in dictionary:
-    if dictionary[key] is None:
-      continue
-    if key == 'global_step':
-      continue
-    if (isinstance(dictionary[key], np.float32) or
-        isinstance(dictionary[key], float)):
-      summary_proto.value.add(tag=key, simple_value=float(dictionary[key]))
-    elif (isinstance(dictionary[key], np.int64) or
-          isinstance(dictionary[key], np.int32) or
-          isinstance(dictionary[key], int)):
-      summary_proto.value.add(tag=key, simple_value=int(dictionary[key]))
-    elif isinstance(dictionary[key], six.binary_type):
-      try:
-        summ = summary_pb2.Summary.FromString(dictionary[key])
-        for i, _ in enumerate(summ.value):
-          summ.value[i].tag = '%s/%d' % (key, i)
-        summary_proto.value.extend(summ.value)
-      except message.DecodeError:
-        logging.warn('Skipping summary for %s, cannot parse string to Summary.',
-                     key)
-        continue
-    elif isinstance(dictionary[key], np.ndarray):
-      value = summary_proto.value.add()
-      value.tag = key
-      value.node_name = key
-      tensor_proto = tensor_util.make_tensor_proto(dictionary[key])
-      value.tensor.CopyFrom(tensor_proto)
-      # pylint: disable=line-too-long
-      logging.info(
-          'Summary for np.ndarray is not visible in Tensorboard by default. '
-          'Consider using a Tensorboard plugin for visualization (see '
-          'https://github.com/tensorflow/tensorboard-plugin-example/blob/master/README.md'
-          ' for more information).')
-      # pylint: enable=line-too-long
-    else:
-      logging.warn(
-          'Skipping summary for %s, must be a float, np.float32, np.int64, '
-          'np.int32 or int or np.ndarray or a serialized string of Summary.',
-          key)
-  summary_writer.add_summary(summary_proto, current_global_step)
-  summary_writer.flush()
-
-
-def _write_checkpoint_path_to_summary(output_dir, checkpoint_path,
-                                      current_global_step):
-  """Writes `checkpoint_path` into summary file in the given output directory.
-
-  Args:
-    output_dir: `str`, directory to write the summary file in.
-    checkpoint_path: `str`, checkpoint file path to be written to summary file.
-    current_global_step: `int`, the current global step.
-  """
-
-  checkpoint_path_tag = 'checkpoint_path'
-
-  logging.info('Saving \'%s\' summary for global step %d: %s',
-               checkpoint_path_tag, current_global_step, checkpoint_path)
-  summary_proto = summary_pb2.Summary()
-  summary_proto.value.add(
-      tag=checkpoint_path_tag,
-      tensor=tensor_util.make_tensor_proto(
-          checkpoint_path, dtype=dtypes.string))
-  summary_writer = writer_cache.FileWriterCache.get(output_dir)
-  summary_writer.add_summary(summary_proto, current_global_step)
-  summary_writer.flush()
-
-
-def _has_dataset_or_queue_runner(maybe_tensor):
-  """Returns `True` if `Dataset` or `QueueRunner` has been used."""
-  # Check TF dataset first. Here, we use a simple algorithm to check the top
-  # level Tensors only, which should be sufficient for most users.
-  tensors = [x for x in nest.flatten(maybe_tensor) if isinstance(x, ops.Tensor)]
-  if any([t.op.type == 'IteratorGetNext' for t in tensors]):
-    return True
-
-  # Now, check queue.
-  return ops.get_default_graph().get_collection(ops.GraphKeys.QUEUE_RUNNERS)
-
-
-VocabInfo = warm_starting_util.VocabInfo  # pylint: disable=invalid-name
-estimator_export('estimator.VocabInfo')(VocabInfo)
-
-
-@estimator_export('estimator.WarmStartSettings')
-class WarmStartSettings(
-    collections.namedtuple('WarmStartSettings', [
-        'ckpt_to_initialize_from',
-        'vars_to_warm_start',
-        'var_name_to_vocab_info',
-        'var_name_to_prev_var_name',
-    ])):
-  """Settings for warm-starting in `tf.estimator.Estimators`.
-
-  Example Use with canned `tf.estimator.DNNEstimator`:
-
-  ```
-  emb_vocab_file = tf.feature_column.embedding_column(
-      tf.feature_column.categorical_column_with_vocabulary_file(
-          "sc_vocab_file", "new_vocab.txt", vocab_size=100),
-      dimension=8)
-  emb_vocab_list = tf.feature_column.embedding_column(
-      tf.feature_column.categorical_column_with_vocabulary_list(
-          "sc_vocab_list", vocabulary_list=["a", "b"]),
-      dimension=8)
-  estimator = tf.estimator.DNNClassifier(
-    hidden_units=[128, 64], feature_columns=[emb_vocab_file, emb_vocab_list],
-    warm_start_from=ws)
-  ```
-
-  where `ws` could be defined as:
-
-  Warm-start all weights in the model (input layer and hidden weights).
-  Either the directory or a specific checkpoint can be provided (in the case
-  of the former, the latest checkpoint will be used):
-
-  ```
-  ws = WarmStartSettings(ckpt_to_initialize_from="/tmp")
-  ws = WarmStartSettings(ckpt_to_initialize_from="/tmp/model-1000")
-  ```
-
-  Warm-start only the embeddings (input layer):
-
-  ```
-  ws = WarmStartSettings(ckpt_to_initialize_from="/tmp",
-                         vars_to_warm_start=".*input_layer.*")
-  ```
-
-  Warm-start all weights but the embedding parameters corresponding to
-  `sc_vocab_file` have a different vocab from the one used in the current
-  model:
-
-  ```
-  vocab_info = tf.estimator.VocabInfo(
-      new_vocab=sc_vocab_file.vocabulary_file,
-      new_vocab_size=sc_vocab_file.vocabulary_size,
-      num_oov_buckets=sc_vocab_file.num_oov_buckets,
-      old_vocab="old_vocab.txt"
-  )
-  ws = WarmStartSettings(
-      ckpt_to_initialize_from="/tmp",
-      var_name_to_vocab_info={
-          "input_layer/sc_vocab_file_embedding/embedding_weights": vocab_info
-      })
-  ```
-
-  Warm-start only `sc_vocab_file` embeddings (and no other variables), which
-  have a different vocab from the one used in the current model:
-
-  ```
-  vocab_info = tf.estimator.VocabInfo(
-      new_vocab=sc_vocab_file.vocabulary_file,
-      new_vocab_size=sc_vocab_file.vocabulary_size,
-      num_oov_buckets=sc_vocab_file.num_oov_buckets,
-      old_vocab="old_vocab.txt"
-  )
-  ws = WarmStartSettings(
-      ckpt_to_initialize_from="/tmp",
-      vars_to_warm_start=None,
-      var_name_to_vocab_info={
-          "input_layer/sc_vocab_file_embedding/embedding_weights": vocab_info
-      })
-  ```
-
-  Warm-start all weights but the parameters corresponding to `sc_vocab_file`
-  have a different vocab from the one used in current checkpoint, and only
-  100 of those entries were used:
-
-  ```
-  vocab_info = tf.estimator.VocabInfo(
-      new_vocab=sc_vocab_file.vocabulary_file,
-      new_vocab_size=sc_vocab_file.vocabulary_size,
-      num_oov_buckets=sc_vocab_file.num_oov_buckets,
-      old_vocab="old_vocab.txt",
-      old_vocab_size=100
-  )
-  ws = WarmStartSettings(
-      ckpt_to_initialize_from="/tmp",
-      var_name_to_vocab_info={
-          "input_layer/sc_vocab_file_embedding/embedding_weights": vocab_info
-      })
-  ```
-
-  Warm-start all weights but the parameters corresponding to `sc_vocab_file`
-  have a different vocab from the one used in current checkpoint and the
-  parameters corresponding to `sc_vocab_list` have a different name from the
-  current checkpoint:
-
-  ```
-  vocab_info = tf.estimator.VocabInfo(
-      new_vocab=sc_vocab_file.vocabulary_file,
-      new_vocab_size=sc_vocab_file.vocabulary_size,
-      num_oov_buckets=sc_vocab_file.num_oov_buckets,
-      old_vocab="old_vocab.txt",
-      old_vocab_size=100
-  )
-  ws = WarmStartSettings(
-      ckpt_to_initialize_from="/tmp",
-      var_name_to_vocab_info={
-          "input_layer/sc_vocab_file_embedding/embedding_weights": vocab_info
-      },
-      var_name_to_prev_var_name={
-          "input_layer/sc_vocab_list_embedding/embedding_weights":
-              "old_tensor_name"
-      })
-  ```
-
-  Attributes:
-    ckpt_to_initialize_from: [Required] A string specifying the directory with
-      checkpoint file(s) or path to checkpoint from which to warm-start the
-      model parameters.
-    vars_to_warm_start: [Optional] One of the following:  - A regular expression
-      (string) that captures which variables to warm-start (see
-      `tf.get_collection`).  This expression will only consider variables in the
-      `TRAINABLE_VARIABLES` collection. - A list of Variables to warm-start. - A
-      list of strings, each representing a full variable name to warm-start. -
-      `None`, in which case only variables specified in `var_name_to_vocab_info`
-      will be warm-started.  Defaults to `'.*'`, which warm-starts all variables
-      in the `TRAINABLE_VARIABLES` collection.  Note that this excludes
-      variables such as accumulators and moving statistics from batch norm.
-    var_name_to_vocab_info: [Optional] Dict of variable names (strings) to
-      `tf.estimator.VocabInfo`. The variable names should be "full" variables,
-      not the names of the partitions.  If not explicitly provided, the variable
-      is assumed to have no (changes to) vocabulary.
-    var_name_to_prev_var_name: [Optional] Dict of variable names (strings) to
-      name of the previously-trained variable in `ckpt_to_initialize_from`. If
-      not explicitly provided, the name of the variable is assumed to be same
-      between previous checkpoint and current model.
-  """
-
-  def __new__(cls,
-              ckpt_to_initialize_from,
-              vars_to_warm_start='.*',
-              var_name_to_vocab_info=None,
-              var_name_to_prev_var_name=None):
-    if not ckpt_to_initialize_from:
-      raise ValueError(
-          '`ckpt_to_initialize_from` MUST be set in WarmStartSettings')
-    return super(WarmStartSettings, cls).__new__(
-        cls,
-        ckpt_to_initialize_from,
-        vars_to_warm_start,
-        var_name_to_vocab_info or {},
-        var_name_to_prev_var_name or {},
-    )
-
-
-def _get_saved_model_ckpt(saved_model_dir):
-  """Return path to variables checkpoint in a `SavedModel` directory."""
-  if not gfile.Exists(
-      os.path.join(saved_model_utils.get_variables_dir(saved_model_dir),
-                   compat.as_text('variables.index'))):
-    raise ValueError('Directory provided has an invalid SavedModel format: %s'
-                     % saved_model_dir)
-  return saved_model_utils.get_variables_path(saved_model_dir)
-
-
-def _get_default_warm_start_settings(warm_start_from):
-  """Returns default `tf.estimator.WarmStartSettings`.
-
-  Args:
-    warm_start_from: Either a string representing the filepath of a checkpoint
-      or `SavedModel` to initialize from, or an instance of
-      `tf.estimator.WarmStartSettings`.
-
-  Returns:
-    Either None or an instance of `WarmStartSettings`.
-
-  Raises:
-    ValueError: If `warm_start_from` is not `None` but is neither a string nor
-    an
-      instance of `WarmStartSettings`.
-  """
-  if warm_start_from is None:
-    return None
-  if isinstance(warm_start_from, (six.string_types, six.binary_type)):
-    # Infer that this is a SavedModel if export_path +
-    # 'variables/variables.index' exists, and if so, construct the
-    # WarmStartSettings pointing to the variables path
-    # (export_path + 'variables/variables').
-    if gfile.Exists(os.path.join(
-        saved_model_utils.get_variables_dir(warm_start_from),
-        compat.as_text('variables.index'))):
-      logging.info('Warm-starting from a SavedModel')
-      return WarmStartSettings(
-          ckpt_to_initialize_from=saved_model_utils.get_variables_path(
-              warm_start_from))
-    return WarmStartSettings(ckpt_to_initialize_from=warm_start_from)
-  elif isinstance(warm_start_from, WarmStartSettings):
-    return warm_start_from
-  else:
-    raise ValueError('warm_start_from must be a string or a WarmStartSettings, '
-                     'instead got {}'.format(type(warm_start_from)))
-=======
-from tensorflow_estimator.python.estimator.estimator import *
->>>>>>> 825ca4b7
+from tensorflow_estimator.python.estimator.estimator import *