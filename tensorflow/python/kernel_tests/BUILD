--- conflicted
+++ resolved
@@ -1889,8 +1889,7 @@
     ],
 )
 
-<<<<<<< HEAD
-gpu_py_test(
+cuda_py_test(
     name = "lu_op_test",
     size = "small",
     srcs = ["lu_op_test.py"],
@@ -1906,10 +1905,7 @@
     ],
 )
 
-gpu_py_test(
-=======
-cuda_py_test(
->>>>>>> 84b09050
+cuda_py_test(
     name = "manip_ops_test",
     size = "small",
     srcs = ["manip_ops_test.py"],
