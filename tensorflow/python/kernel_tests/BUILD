# Tests of TensorFlow kernels written using the Python API.

package(
    default_visibility = ["//tensorflow:internal"],
)

licenses(["notice"])  # Apache 2.0

load("//tensorflow:tensorflow.bzl", "tf_py_test")
load("//tensorflow:tensorflow.bzl", "gpu_py_test")
load("//tensorflow:tensorflow.bzl", "sycl_py_test")
load("//tensorflow:tensorflow.bzl", "tf_custom_op_library")

# CPU only tests should use tf_py_test, GPU tests use gpu_py_test
# Please avoid the py_tests and gpu_py_tests (plural) while we
# fix the shared/overbroad dependencies.

tf_py_test(
    name = "as_string_op_test",
    size = "small",
    srcs = ["as_string_op_test.py"],
    additional_deps = [
        "//third_party/py/numpy",
        "//tensorflow/python:array_ops",
        "//tensorflow/python:client_testlib",
        "//tensorflow/python:framework_for_generated_wrappers",
        "//tensorflow/python:string_ops",
    ],
    tags = ["no_windows"],
)

tf_py_test(
    name = "attention_ops_test",
    size = "small",
    srcs = ["attention_ops_test.py"],
    additional_deps = [
        "//third_party/py/numpy",
        "//tensorflow/python:array_ops",
        "//tensorflow/python:client_testlib",
        "//tensorflow/python:framework_for_generated_wrappers",
        "//tensorflow/python:image_ops",
    ],
)

tf_py_test(
    name = "barrier_ops_test",
    size = "medium",  # NOTE(ebrevdo): This test is NOT small.
    srcs = ["barrier_ops_test.py"],
    additional_deps = [
        "//third_party/py/numpy",
        "//tensorflow/python:client_testlib",
        "//tensorflow/python:data_flow_ops",
        "//tensorflow/python:errors",
        "//tensorflow/python:framework_for_generated_wrappers",
    ],
    shard_count = 20,
)

tf_py_test(
    name = "base64_ops_test",
    size = "small",
    srcs = ["base64_ops_test.py"],
    additional_deps = [
        "//third_party/py/numpy",
        "//tensorflow/python:array_ops",
        "//tensorflow/python:client_testlib",
        "//tensorflow/python:errors",
        "//tensorflow/python:framework_for_generated_wrappers",
        "//tensorflow/python:framework_test_lib",
        "//tensorflow/python:string_ops",
    ],
    tags = ["nomac"],  # b/35468214
)

tf_py_test(
    name = "batch_gather_op_test",
    srcs = ["batch_gather_op_test.py"],
    additional_deps = [
        "@absl_py//absl/testing:parameterized",
        "//tensorflow/python:array_ops",
        "//tensorflow/python:client_testlib",
        "//tensorflow/python:constant_op",
        "//tensorflow/python:dtypes",
    ],
)

tf_py_test(
    name = "batch_scatter_ops_test",
    srcs = ["batch_scatter_ops_test.py"],
    additional_deps = [
        "//tensorflow/python/eager:context",
        "//tensorflow/python:array_ops",
        "//tensorflow/python:client_testlib",
        "//tensorflow/python:constant_op",
        "//tensorflow/python:dtypes",
        "//tensorflow/python:errors",
        "//tensorflow/python:framework_test_lib",
        "//tensorflow/python:gradients",
        "//tensorflow/python:resource_variable_ops",
        "//tensorflow/python:session",
        "//tensorflow/python:state_ops",
        "//tensorflow/python:variables",
    ],
)

tf_py_test(
    name = "bcast_ops_test",
    size = "small",
    srcs = ["bcast_ops_test.py"],
    additional_deps = [
        "//tensorflow/python:array_ops_gen",
        "//tensorflow/python:client_testlib",
    ],
)

gpu_py_test(
    name = "list_ops_test",
    size = "small",
    srcs = ["list_ops_test.py"],
    additional_deps = [
        "//third_party/py/numpy",
        "//tensorflow/python:array_ops",
        "//tensorflow/python:math_ops",
        "//tensorflow/python:list_ops",
        "//tensorflow/python/eager:context",
        "//tensorflow/python:framework_for_generated_wrappers",
        "//tensorflow/python:framework_test_lib",
        "//tensorflow/python:client_testlib",
    ],
    grpc_enabled = True,
)

gpu_py_test(
    name = "benchmark_test",
    size = "small",
    srcs = ["benchmark_test.py"],
    additional_deps = [
        "//tensorflow/python:client",
        "//tensorflow/python:client_testlib",
        "//tensorflow/python:framework_for_generated_wrappers",
        "//tensorflow/python:platform",
        "//tensorflow/python:platform_benchmark",
    ],
    tags = ["no_windows"],
)

gpu_py_test(
    name = "reduce_benchmark_test",
    srcs = ["reduce_benchmark_test.py"],
    additional_deps = [
        "//tensorflow/python/eager:backprop",
        "//tensorflow/python:client_testlib",
        "//tensorflow/python/eager:context",
        "//tensorflow/python:framework",
        "//tensorflow/python:array_ops",
        "//tensorflow/python:gradients",
        "//tensorflow/python:math_ops",
        "//tensorflow/python:platform",
        "//tensorflow/python:platform_benchmark",
    ],
)

tf_py_test(
    name = "bincount_op_test",
    size = "small",
    srcs = ["bincount_op_test.py"],
    additional_deps = [
        "//tensorflow/python:client_testlib",
        "//tensorflow/python:math_ops",
        "//tensorflow/python:framework_for_generated_wrappers",
    ],
)

tf_py_test(
    name = "candidate_sampler_ops_test",
    size = "small",
    srcs = ["candidate_sampler_ops_test.py"],
    additional_deps = [
        "//third_party/py/numpy",
        "//tensorflow/python:array_ops",
        "//tensorflow/python:candidate_sampling_ops",
        "//tensorflow/python:client_testlib",
        "//tensorflow/python:framework_for_generated_wrappers",
        "//tensorflow/python:math_ops",
    ],
)

tf_py_test(
    name = "checkpoint_ops_test",
    size = "medium",
    srcs = ["checkpoint_ops_test.py"],
    additional_deps = [
        "//third_party/py/numpy",
        "//tensorflow/python:array_ops",
        "//tensorflow/python:checkpoint_ops_gen",
        "//tensorflow/python:client_testlib",
        "//tensorflow/python:constant_op",
        "//tensorflow/python:dtypes",
        "//tensorflow/python:errors",
        "//tensorflow/python:framework_ops",
        "//tensorflow/python:math_ops",
        "//tensorflow/python:partitioned_variables",
        "//tensorflow/python:platform",
        "//tensorflow/python:training",
        "//tensorflow/python:variable_scope",
        "//tensorflow/python:variables",
    ],
)

gpu_py_test(
    name = "cholesky_op_test",
    size = "medium",
    srcs = ["cholesky_op_test.py"],
    additional_deps = [
        "//third_party/py/numpy",
        "//tensorflow/python:array_ops",
        "//tensorflow/python:client_testlib",
        "//tensorflow/python:framework_for_generated_wrappers",
        "//tensorflow/python:linalg_ops",
        "//tensorflow/python:math_ops",
        "//tensorflow/python:platform",
        "//tensorflow/python/ops/linalg",
    ],
    shard_count = 5,
    tags = ["no_windows_gpu"],
)

tf_py_test(
    name = "clip_ops_test",
    size = "small",
    srcs = ["clip_ops_test.py"],
    additional_deps = [
        "//tensorflow/python:client_testlib",
        "//tensorflow/python:clip_ops",
        "//tensorflow/python:framework_for_generated_wrappers",
    ],
    tags = ["no_windows"],
)

tf_py_test(
    name = "conditional_accumulator_test",
    size = "small",
    srcs = ["conditional_accumulator_test.py"],
    additional_deps = [
        "//third_party/py/numpy",
        "//tensorflow/python:array_ops",
        "//tensorflow/python:client_testlib",
        "//tensorflow/python:data_flow_ops",
        "//tensorflow/python:errors",
        "//tensorflow/python:framework_for_generated_wrappers",
        "//tensorflow/python:math_ops",
        "//tensorflow/python:state_ops",
        "//tensorflow/python:variables",
    ],
)

tf_py_test(
    name = "ctc_decoder_ops_test",
    size = "small",
    srcs = ["ctc_decoder_ops_test.py"],
    additional_deps = [
        "//third_party/py/numpy",
        "//tensorflow/python:array_ops",
        "//tensorflow/python:client_testlib",
        "//tensorflow/python:ctc_ops",
        "//tensorflow/python:framework_for_generated_wrappers",
    ],
)

tf_py_test(
    name = "ctc_loss_op_test",
    size = "small",
    srcs = ["ctc_loss_op_test.py"],
    additional_deps = [
        "//third_party/py/numpy",
        "//tensorflow/python:client_testlib",
        "//tensorflow/python:ctc_ops",
        "//tensorflow/python:framework",
        "//tensorflow/python:framework_for_generated_wrappers",
        "//tensorflow/python:gradients",
    ],
)

tf_py_test(
    name = "decode_csv_op_test",
    size = "small",
    srcs = ["decode_csv_op_test.py"],
    additional_deps = [
        "//third_party/py/numpy",
        "//tensorflow/python/eager:context",
        "//tensorflow/python:client_testlib",
        "//tensorflow/python:errors",
        "//tensorflow/python:framework_test_lib",
        "//tensorflow/python:parsing_ops",
    ],
)

tf_py_test(
    name = "decode_png_op_test",
    size = "small",
    srcs = ["decode_png_op_test.py"],
    additional_deps = [
        "//tensorflow/python:array_ops",
        "//tensorflow/python:client_testlib",
        "//tensorflow/python:framework_for_generated_wrappers",
        "//tensorflow/python:image_ops",
        "//tensorflow/python:nn_grad",
    ],
)

tf_py_test(
    name = "decode_bmp_op_test",
    size = "small",
    srcs = ["decode_bmp_op_test.py"],
    additional_deps = [
        "//tensorflow/python:array_ops",
        "//tensorflow/python:client_testlib",
        "//tensorflow/python:framework_for_generated_wrappers",
        "//tensorflow/python:image_ops",
        "//tensorflow/python:nn_grad",
    ],
)

tf_py_test(
    name = "decode_jpeg_op_test",
    srcs = ["decode_jpeg_op_test.py"],
    additional_deps = [
        "//tensorflow/python:client_testlib",
        "//tensorflow/python:framework_for_generated_wrappers",
        "//tensorflow/python:image_ops",
        "//tensorflow/python:platform",
    ],
    data = ["//tensorflow/core:image_testdata"],
)

tf_py_test(
    name = "decode_image_op_test",
    size = "small",
    srcs = ["decode_image_op_test.py"],
    additional_deps = [
        "//third_party/py/numpy",
        "//tensorflow/python:client_testlib",
        "//tensorflow/python:errors",
        "//tensorflow/python:image_ops",
        "//tensorflow/python:io_ops",
        "//tensorflow/python:nn_grad",
    ],
    data = ["//tensorflow/core:image_testdata"],
)

tf_py_test(
    name = "decode_raw_op_test",
    size = "small",
    srcs = ["decode_raw_op_test.py"],
    additional_deps = [
        "//third_party/py/numpy",
        "//tensorflow/python:array_ops",
        "//tensorflow/python:client_testlib",
        "//tensorflow/python:framework_for_generated_wrappers",
        "//tensorflow/python:parsing_ops",
    ],
)

tf_py_test(
    name = "decode_compressed_op_test",
    size = "small",
    srcs = ["decode_compressed_op_test.py"],
    additional_deps = [
        "//third_party/py/numpy",
        "//tensorflow/python:array_ops",
        "//tensorflow/python:client_testlib",
        "//tensorflow/python:framework_for_generated_wrappers",
        "//tensorflow/python:parsing_ops",
    ],
)

gpu_py_test(
    name = "determinant_op_test",
    size = "small",
    srcs = ["determinant_op_test.py"],
    additional_deps = [
        "//third_party/py/numpy",
        "//tensorflow/python:client_testlib",
        "//tensorflow/python:framework_for_generated_wrappers",
        "//tensorflow/python:linalg_ops",
    ],
)

tf_py_test(
    name = "draw_bounding_box_op_test",
    size = "small",
    srcs = ["draw_bounding_box_op_test.py"],
    additional_deps = [
        "//third_party/py/numpy",
        "//tensorflow/python:array_ops",
        "//tensorflow/python:client_testlib",
        "//tensorflow/python:framework_for_generated_wrappers",
        "//tensorflow/python:image_ops",
        "//tensorflow/python:math_ops",
    ],
)

tf_py_test(
    name = "edit_distance_op_test",
    size = "small",
    srcs = ["edit_distance_op_test.py"],
    additional_deps = [
        "//third_party/py/numpy",
        "//tensorflow/python:array_ops",
        "//tensorflow/python:client_testlib",
        "//tensorflow/python:framework",
        "//tensorflow/python:framework_for_generated_wrappers",
    ],
)

tf_py_test(
    name = "fifo_queue_test",
    size = "small",
    srcs = ["fifo_queue_test.py"],
    additional_deps = [
        "//third_party/py/numpy",
        "//tensorflow/core:protos_all_py",
        "//tensorflow/python:array_ops",
        "//tensorflow/python:client",
        "//tensorflow/python:client_testlib",
        "//tensorflow/python:data_flow_ops",
        "//tensorflow/python:errors",
        "//tensorflow/python:framework_for_generated_wrappers",
        "//tensorflow/python:util",
    ],
)

tf_py_test(
    name = "fractional_avg_pool_op_test",
    size = "small",
    srcs = ["fractional_avg_pool_op_test.py"],
    additional_deps = [
        "//third_party/py/numpy",
        "//tensorflow/python:array_ops",
        "//tensorflow/python:client_testlib",
        "//tensorflow/python:framework_for_generated_wrappers",
        "//tensorflow/python:nn_grad",
        "//tensorflow/python:nn_ops",
        "//tensorflow/python:nn_ops_gen",
    ],
    shard_count = 5,
)

tf_py_test(
    name = "fractional_max_pool_op_test",
    size = "small",
    srcs = ["fractional_max_pool_op_test.py"],
    additional_deps = [
        "//third_party/py/numpy",
        "//tensorflow/python:array_ops",
        "//tensorflow/python:client_testlib",
        "//tensorflow/python:framework_for_generated_wrappers",
        "//tensorflow/python:nn_grad",
        "//tensorflow/python:nn_ops",
        "//tensorflow/python:nn_ops_gen",
    ],
    shard_count = 5,
)

tf_py_test(
    name = "identity_op_py_test",
    size = "small",
    srcs = ["identity_op_py_test.py"],
    additional_deps = [
        "//third_party/py/numpy",
        "//tensorflow/python:array_ops",
        "//tensorflow/python:array_ops_gen",
        "//tensorflow/python:client_testlib",
        "//tensorflow/python:framework_for_generated_wrappers",
        "//tensorflow/python:variables",
    ],
)

tf_py_test(
    name = "identity_n_op_py_test",
    size = "small",
    srcs = ["identity_n_op_py_test.py"],
    additional_deps = [
        "//third_party/py/numpy",
        "//tensorflow/python:array_ops",
        "//tensorflow/python:array_ops_gen",
        "//tensorflow/python:client_testlib",
        "//tensorflow/python:framework_for_generated_wrappers",
        "//tensorflow/python:variables",
    ],
)

tf_py_test(
    name = "in_topk_op_test",
    size = "small",
    srcs = ["in_topk_op_test.py"],
    additional_deps = [
        "//third_party/py/numpy",
        "//tensorflow/python:client_testlib",
        "//tensorflow/python:errors",
        "//tensorflow/python:nn_ops",
    ],
)

tf_py_test(
    name = "record_input_test",
    size = "medium",
    srcs = ["record_input_test.py"],
    additional_deps = [
        "//tensorflow/python:client_testlib",
        "//tensorflow/python:data_flow_ops",
        "//tensorflow/python:io_ops",
        "//tensorflow/python:util",
    ],
)

tf_py_test(
    name = "io_ops_test",
    size = "small",
    srcs = ["io_ops_test.py"],
    additional_deps = [
        "//tensorflow/python:client_testlib",
        "//tensorflow/python:io_ops",
        "//tensorflow/python:util",
    ],
)

tf_py_test(
    name = "listdiff_op_test",
    size = "small",
    srcs = ["listdiff_op_test.py"],
    additional_deps = [
        "//third_party/py/numpy",
        "//tensorflow/python:array_ops",
        "//tensorflow/python:client_testlib",
        "//tensorflow/python:framework_for_generated_wrappers",
        "//tensorflow/python:util",
    ],
)

tf_py_test(
    name = "logging_ops_logging_level_test",
    size = "small",
    srcs = ["logging_ops_logging_level_test.py"],
    additional_deps = [
        "//tensorflow/python:client_testlib",
        "//tensorflow/python:framework_for_generated_wrappers",
        "//tensorflow/python:framework_test_lib",
        "//tensorflow/python:logging_ops",
    ],
    tags = [
        "no_windows",
    ],
)

tf_py_test(
    name = "logging_ops_test",
    size = "small",
    srcs = ["logging_ops_test.py"],
    additional_deps = [
        "//tensorflow/python:client_testlib",
        "//tensorflow/python:control_flow_ops",
        "//tensorflow/python:framework_for_generated_wrappers",
        "//tensorflow/python:framework_test_lib",
        "//tensorflow/python:gradients",
        "//tensorflow/python:logging_ops",
        "//tensorflow/python:math_ops",
    ],
)

tf_py_test(
    name = "lookup_ops_test",
    size = "small",
    srcs = ["lookup_ops_test.py"],
    additional_deps = [
        "//tensorflow/python:client",
        "//tensorflow/python:client_testlib",
        "//tensorflow/python:errors",
        "//tensorflow/python:framework_for_generated_wrappers",
        "//tensorflow/python:framework_test_lib",
        "//tensorflow/python:lookup_ops",
        "//tensorflow/python:sparse_tensor",
        "//tensorflow/python:training",
    ],
    grpc_enabled = True,
)

tf_py_test(
    name = "losses_test",
    size = "medium",
    srcs = ["losses_test.py"],
    additional_deps = [
        "//third_party/py/numpy",
        "//tensorflow/python/ops/losses",
        "//tensorflow/python:array_ops",
        "//tensorflow/python:client_testlib",
        "//tensorflow/python:errors",
        "//tensorflow/python:framework",
        "//tensorflow/python:framework_for_generated_wrappers",
        "//tensorflow/python:init_ops",
        "//tensorflow/python:math_ops",
        "//tensorflow/python:training",
        "//tensorflow/python:variable_scope",
        "//tensorflow/python:variables",
    ],
)

tf_py_test(
    name = "matrix_exponential_op_test",
    size = "medium",
    srcs = ["matrix_exponential_op_test.py"],
    additional_deps = [
        "//third_party/py/numpy",
        "//tensorflow/python:client_testlib",
        "//tensorflow/python:framework_for_generated_wrappers",
        "//tensorflow/python:linalg_ops",
    ],
    shard_count = 16,
)

tf_py_test(
    name = "matrix_logarithm_op_test",
    size = "medium",
    srcs = ["matrix_logarithm_op_test.py"],
    additional_deps = [
        "//third_party/py/numpy",
        "//tensorflow/python:client_testlib",
        "//tensorflow/python:framework_for_generated_wrappers",
        "//tensorflow/python:linalg_ops",
    ],
)

gpu_py_test(
    name = "matrix_inverse_op_test",
    size = "small",
    srcs = ["matrix_inverse_op_test.py"],
    additional_deps = [
        "//third_party/py/numpy",
        "//tensorflow/python:client_testlib",
        "//tensorflow/python:framework_for_generated_wrappers",
        "//tensorflow/python:linalg_ops",
        "//tensorflow/python:math_ops",
    ],
    tags = ["optonly"],
)

gpu_py_test(
    name = "matrix_solve_ls_op_test",
    size = "medium",
    srcs = ["matrix_solve_ls_op_test.py"],
    additional_deps = [
        "//third_party/py/numpy",
        "//tensorflow/python:array_ops",
        "//tensorflow/python:client_testlib",
        "//tensorflow/python:framework_for_generated_wrappers",
        "//tensorflow/python:linalg_ops",
        "//tensorflow/python:math_ops",
    ],
)

gpu_py_test(
    name = "matrix_solve_op_test",
    size = "medium",
    srcs = ["matrix_solve_op_test.py"],
    additional_deps = [
        "//third_party/py/numpy",
        "//tensorflow/python:array_ops",
        "//tensorflow/python:client_testlib",
        "//tensorflow/python:framework_for_generated_wrappers",
        "//tensorflow/python:linalg_ops",
    ],
)

gpu_py_test(
    name = "matrix_triangular_solve_op_test",
    size = "small",
    srcs = ["matrix_triangular_solve_op_test.py"],
    additional_deps = [
        "//third_party/py/numpy",
        "//tensorflow/python:client_testlib",
        "//tensorflow/python:linalg_ops",
    ],
)

gpu_py_test(
    name = "parameterized_truncated_normal_op_test",
    size = "medium",
    srcs = ["parameterized_truncated_normal_op_test.py"],
    additional_deps = [
        "@absl_py//absl/testing:parameterized",
        "//third_party/py/numpy",
        "//tensorflow/core:protos_all_py",
        "//tensorflow/python:client",
        "//tensorflow/python:client_testlib",
        "//tensorflow/python:control_flow_ops",
        "//tensorflow/python:framework",
        "//tensorflow/python:framework_for_generated_wrappers",
        "//tensorflow/python:platform",
        "//tensorflow/python:random_ops",
    ],
)

tf_py_test(
    name = "parsing_ops_test",
    size = "small",
    srcs = ["parsing_ops_test.py"],
    additional_deps = [
        "//third_party/py/numpy",
        "//tensorflow/core:protos_all_py",
        "//tensorflow/python:array_ops",
        "//tensorflow/python:client_testlib",
        "//tensorflow/python:errors",
        "//tensorflow/python:framework",
        "//tensorflow/python:framework_for_generated_wrappers",
        "//tensorflow/python:parsing_ops",
        "//tensorflow/python:platform",
    ],
)

tf_py_test(
    name = "parse_single_example_op_test",
    size = "small",
    srcs = ["parse_single_example_op_test.py"],
    additional_deps = [
        "//third_party/py/numpy",
        "//tensorflow/core:protos_all_py",
        "//tensorflow/python:array_ops",
        "//tensorflow/python:client_testlib",
        "//tensorflow/python:errors",
        "//tensorflow/python:framework",
        "//tensorflow/python:framework_for_generated_wrappers",
        "//tensorflow/python:parsing_ops",
        "//tensorflow/python:platform",
    ],
)

tf_py_test(
    name = "partitioned_variables_test",
    size = "small",
    srcs = ["partitioned_variables_test.py"],
    additional_deps = [
        "//third_party/py/numpy",
        "//tensorflow/python:array_ops",
        "//tensorflow/python:client_testlib",
        "//tensorflow/python:framework_for_generated_wrappers",
        "//tensorflow/python:init_ops",
        "//tensorflow/python:partitioned_variables",
        "//tensorflow/python:random_ops",
        "//tensorflow/python:variable_scope",
        "//tensorflow/python:variables",
    ],
)

tf_py_test(
    name = "priority_queue_test",
    size = "medium",
    srcs = ["priority_queue_test.py"],
    additional_deps = [
        "//third_party/py/numpy",
        "//tensorflow/python:array_ops",
        "//tensorflow/python:client_testlib",
        "//tensorflow/python:data_flow_ops",
        "//tensorflow/python:errors",
        "//tensorflow/python:framework_for_generated_wrappers",
        "//tensorflow/python:nn_grad",
    ],
)

gpu_py_test(
    name = "resource_variable_ops_test",
    size = "small",
    srcs = ["resource_variable_ops_test.py"],
    additional_deps = [
        "//tensorflow/python:array_ops",
        "//tensorflow/python:constant_op",
        "//tensorflow/python:client_testlib",
        "//tensorflow/python:errors",
        "//tensorflow/python:framework_for_generated_wrappers",
        "//tensorflow/python:framework_test_lib",
        "//tensorflow/python:resource_variable_ops",
        "//tensorflow/python:variables",
    ],
)

tf_py_test(
    name = "regex_replace_op_test",
    size = "small",
    srcs = ["regex_replace_op_test.py"],
    additional_deps = [
        "@absl_py//absl/testing:parameterized",
        "//tensorflow/python:client_testlib",
        "//tensorflow/python:constant_op",
        "//tensorflow/python:dtypes",
        "//tensorflow/python:string_ops",
    ],
)

tf_py_test(
    name = "regex_full_match_op_test",
    size = "small",
    srcs = ["regex_full_match_op_test.py"],
    additional_deps = [
        "@absl_py//absl/testing:parameterized",
        "//tensorflow/python:client_testlib",
        "//tensorflow/python:constant_op",
        "//tensorflow/python:dtypes",
        "//tensorflow/python:string_ops",
    ],
)

tf_py_test(
    name = "save_restore_ops_test",
    size = "small",
    srcs = ["save_restore_ops_test.py"],
    additional_deps = [
        "//tensorflow/core:protos_all_py",
        "//tensorflow/python:client",
        "//tensorflow/python:client_testlib",
        "//tensorflow/python:io_ops",
        "//tensorflow/python:io_ops_gen",
    ],
)

gpu_py_test(
    name = "scatter_nd_ops_test",
    size = "medium",
    srcs = ["scatter_nd_ops_test.py"],
    additional_deps = [
        "//third_party/py/numpy",
        "//tensorflow/python:array_ops",
        "//tensorflow/python:client",
        "//tensorflow/python:client_testlib",
        "//tensorflow/python:framework_for_generated_wrappers",
        "//tensorflow/python:gradients",
        "//tensorflow/python:state_ops",
        "//tensorflow/python:variables",
        "//tensorflow/python:resource_variable_ops",
    ],
    tags = ["noasan"],  # http://b/32635055
)

tf_py_test(
    name = "segment_reduction_ops_test",
    size = "medium",
    srcs = ["segment_reduction_ops_test.py"],
    additional_deps = [
        "//third_party/py/numpy",
        "//tensorflow/python:client",
        "//tensorflow/python:client_testlib",
        "//tensorflow/python:framework_for_generated_wrappers",
        "//tensorflow/python:math_ops",
        "//tensorflow/python:variables",
        "//tensorflow/python:nn_grad",
    ],
)

tf_py_test(
    name = "sparse_add_op_test",
    size = "small",
    srcs = ["sparse_add_op_test.py"],
    additional_deps = [
        "//third_party/py/numpy",
        "//tensorflow/python:client",
        "//tensorflow/python:client_testlib",
        "//tensorflow/python:framework",
        "//tensorflow/python:framework_for_generated_wrappers",
        "//tensorflow/python:math_ops",
        "//tensorflow/python:sparse_grad",
        "//tensorflow/python:sparse_ops",
    ],
)

tf_py_test(
    name = "sparse_concat_op_test",
    size = "small",
    srcs = ["sparse_concat_op_test.py"],
    additional_deps = [
        "//third_party/py/numpy",
        "//tensorflow/python:array_ops",
        "//tensorflow/python:client_testlib",
        "//tensorflow/python:framework",
        "//tensorflow/python:framework_for_generated_wrappers",
        "//tensorflow/python:sparse_ops",
    ],
)

tf_py_test(
    name = "sparse_conditional_accumulator_test",
    size = "small",
    srcs = ["sparse_conditional_accumulator_test.py"],
    additional_deps = [
        "//third_party/py/numpy",
        "//tensorflow/python:array_ops",
        "//tensorflow/python:client_testlib",
        "//tensorflow/python:data_flow_ops",
        "//tensorflow/python:errors",
        "//tensorflow/python:framework_for_generated_wrappers",
    ],
)

tf_py_test(
    name = "sparse_reorder_op_test",
    size = "small",
    srcs = ["sparse_reorder_op_test.py"],
    additional_deps = [
        "//third_party/py/numpy",
        "//tensorflow/python:array_ops",
        "//tensorflow/python:client_testlib",
        "//tensorflow/python:framework",
        "//tensorflow/python:framework_for_generated_wrappers",
        "//tensorflow/python:sparse_grad",
        "//tensorflow/python:sparse_ops",
    ],
)

tf_py_test(
    name = "sparse_reshape_op_test",
    size = "small",
    srcs = ["sparse_reshape_op_test.py"],
    additional_deps = [
        "//third_party/py/numpy",
        "//tensorflow/python:array_ops",
        "//tensorflow/python:client_testlib",
        "//tensorflow/python:framework",
        "//tensorflow/python:framework_for_generated_wrappers",
        "//tensorflow/python:sparse_ops",
    ],
)

tf_py_test(
    name = "sparse_split_op_test",
    size = "small",
    srcs = ["sparse_split_op_test.py"],
    additional_deps = [
        "//third_party/py/numpy",
        "//tensorflow/python:client_testlib",
        "//tensorflow/python:framework",
        "//tensorflow/python:sparse_ops",
    ],
)

tf_py_test(
    name = "sparse_slice_op_test",
    size = "small",
    srcs = ["sparse_slice_op_test.py"],
    additional_deps = [
        "//third_party/py/numpy",
        "//tensorflow/python:client_testlib",
        "//tensorflow/python:framework",
        "//tensorflow/python:sparse_grad",
        "//tensorflow/python:sparse_ops",
    ],
)

tf_py_test(
    name = "sparse_to_dense_op_py_test",
    size = "small",
    srcs = ["sparse_to_dense_op_py_test.py"],
    additional_deps = [
        "//third_party/py/numpy",
        "//tensorflow/python:array_ops",
        "//tensorflow/python:client_testlib",
        "//tensorflow/python:framework_for_generated_wrappers",
        "//tensorflow/python:sparse_ops",
    ],
)

tf_py_test(
    name = "sparsemask_op_test",
    size = "small",
    srcs = ["sparsemask_op_test.py"],
    additional_deps = [
        "//third_party/py/numpy",
        "//tensorflow/python:array_ops",
        "//tensorflow/python:client_testlib",
        "//tensorflow/python:framework_for_generated_wrappers",
    ],
)

tf_py_test(
    name = "string_format_op_test",
    size = "small",
    srcs = ["string_format_op_test.py"],
    additional_deps = [
        "//tensorflow/python:client_testlib",
        "//tensorflow/python:framework_for_generated_wrappers",
        "//tensorflow/python:framework_test_lib",
        "//tensorflow/python:string_ops",
        "//tensorflow/python:math_ops",
    ],
)

tf_py_test(
    name = "string_join_op_test",
    size = "small",
    srcs = ["string_join_op_test.py"],
    additional_deps = [
        "//tensorflow/python:client_testlib",
        "//tensorflow/python:string_ops",
    ],
)

tf_py_test(
    name = "string_split_op_test",
    size = "small",
    srcs = ["string_split_op_test.py"],
    additional_deps = [
        "//third_party/py/numpy",
        "//tensorflow/python:array_ops",
        "//tensorflow/python:client_testlib",
        "//tensorflow/python:errors",
        "//tensorflow/python:framework_for_generated_wrappers",
        "//tensorflow/python:string_ops",
    ],
)

tf_py_test(
    name = "string_length_op_test",
    size = "small",
    srcs = ["string_length_op_test.py"],
    additional_deps = [
        "//tensorflow/python:client_testlib",
        "//tensorflow/python:framework_for_generated_wrappers",
        "//tensorflow/python:string_ops",
    ],
)

tf_py_test(
    name = "string_strip_op_test",
    size = "small",
    srcs = ["string_strip_op_test.py"],
    additional_deps = [
        "//third_party/py/numpy",
        "//tensorflow/python:array_ops",
        "//tensorflow/python:client_testlib",
        "//tensorflow/python:errors",
        "//tensorflow/python:framework_for_generated_wrappers",
        "//tensorflow/python:string_ops",
    ],
)

tf_py_test(
    name = "substr_op_test",
    size = "small",
    srcs = ["substr_op_test.py"],
    additional_deps = [
        "@absl_py//absl/testing:parameterized",
        "//third_party/py/numpy",
        "//tensorflow/python:client_testlib",
        "//tensorflow/python:errors",
        "//tensorflow/python:string_ops",
    ],
)

tf_py_test(
    name = "summary_ops_test",
    size = "small",
    srcs = ["summary_ops_test.py"],
    additional_deps = [
        "//tensorflow/core:protos_all_py",
        "//tensorflow/python:client_testlib",
        "//tensorflow/python:framework_for_generated_wrappers",
        "//tensorflow/python:logging_ops",
        "//tensorflow/python:summary",
    ],
)

tf_py_test(
    name = "summary_tensor_op_test",
    size = "small",
    srcs = ["summary_tensor_op_test.py"],
    additional_deps = [
        "//third_party/py/numpy",
        "@six_archive//:six",
        "//tensorflow/core:protos_all_py",
        "//tensorflow/python:array_ops",
        "//tensorflow/python:client_testlib",
        "//tensorflow/python:framework",
        "//tensorflow/python:framework_for_generated_wrappers",
        "//tensorflow/python:summary_ops",
    ],
)

tf_py_test(
    name = "template_test",
    size = "small",
    srcs = ["template_test.py"],
    additional_deps = [
        "//tensorflow/python:client",
        "//tensorflow/python:client_testlib",
        "//tensorflow/python:framework",
        "//tensorflow/python:init_ops",
        "//tensorflow/python:math_ops",
        "//tensorflow/python:nn_grad",
        "//tensorflow/python:template",
        "//tensorflow/python:training",
        "//tensorflow/python:variable_scope",
        "//tensorflow/python:variables",
    ],
)

tf_py_test(
    name = "unicode_script_op_test",
    size = "small",
    srcs = ["unicode_script_op_test.py"],
    additional_deps = [
        "//tensorflow/python:client_testlib",
        "//tensorflow/python:constant_op",
        "//tensorflow/python:dtypes",
        "//tensorflow/python:string_ops",
    ],
)

gpu_py_test(
    name = "topk_op_test",
    size = "small",
    srcs = ["topk_op_test.py"],
    additional_deps = [
        "//third_party/py/numpy",
        "//tensorflow/python:array_ops",
        "//tensorflow/python:client_testlib",
        "//tensorflow/python:framework_for_generated_wrappers",
        "//tensorflow/python:gradients",
        "//tensorflow/python:nn_grad",
        "//tensorflow/python:nn_ops",
    ],
)

gpu_py_test(
    name = "nth_element_op_test",
    size = "small",
    srcs = ["nth_element_op_test.py"],
    additional_deps = [
        "//third_party/py/numpy",
        "//tensorflow/python:array_ops",
        "//tensorflow/python:client_testlib",
        "//tensorflow/python:framework_for_generated_wrappers",
        "//tensorflow/python:gradients",
        "//tensorflow/python:nn_grad",
        "//tensorflow/python:nn_ops",
    ],
)

tf_py_test(
    name = "unicode_transcode_op_test",
    size = "small",
    srcs = ["unicode_transcode_op_test.py"],
    additional_deps = [
        "@absl_py//absl/testing:parameterized",
        "//tensorflow/python:client_testlib",
        "//tensorflow/python:framework_for_generated_wrappers",
        "//tensorflow/python:string_ops",
    ],
)

tf_py_test(
    name = "unique_op_test",
    size = "small",
    srcs = ["unique_op_test.py"],
    additional_deps = [
        "//third_party/py/numpy",
        "//tensorflow/python:array_ops",
        "//tensorflow/python:client_testlib",
    ],
)

tf_py_test(
    name = "variable_scope_test",
    size = "small",
    srcs = ["variable_scope_test.py"],
    additional_deps = [
        "//third_party/py/numpy",
        "//tensorflow/python:client_testlib",
        "//tensorflow/python:control_flow_ops",
        "//tensorflow/python:errors",
        "//tensorflow/python:framework_for_generated_wrappers",
        "//tensorflow/python:framework_test_lib",
        "//tensorflow/python:init_ops",
        "//tensorflow/python:layers",
        "//tensorflow/python:math_ops",
        "//tensorflow/python:variable_scope",
        "//tensorflow/python:resource_variable_ops",
        "//tensorflow/python:state_ops",
        "//tensorflow/python:util",
        "//tensorflow/python:variables",
        "//tensorflow/python/eager:context",
        "//tensorflow/python/eager:function",
        "//tensorflow/python/eager:wrap_function",
    ],
    tags = ["no_windows"],
)

tf_py_test(
    name = "variables_test",
    size = "small",
    srcs = ["variables_test.py"],
    additional_deps = [
        "//third_party/py/numpy",
        "//tensorflow/python:array_ops",
        "//tensorflow/python:client_testlib",
        "//tensorflow/python:control_flow_ops",
        "//tensorflow/python:errors",
        "//tensorflow/python:framework_for_generated_wrappers",
        "//tensorflow/python:math_ops",
        "//tensorflow/python:random_ops",
        "//tensorflow/python:state_ops_gen",
        "//tensorflow/python:training",
        "//tensorflow/python:util",
        "//tensorflow/python:variables",
        "//tensorflow/python/eager:function",
    ],
)

gpu_py_test(
    name = "where_op_test",
    size = "medium",
    srcs = ["where_op_test.py"],
    additional_deps = [
        "//third_party/py/numpy",
        "//tensorflow/python:array_ops",
        "//tensorflow/python:client_testlib",
        "//tensorflow/python:framework_for_generated_wrappers",
    ],
)

gpu_py_test(
    name = "cast_op_test",
    size = "small",
    srcs = ["cast_op_test.py"],
    additional_deps = [
        "//third_party/py/numpy",
        "//tensorflow/python:array_ops",
        "//tensorflow/python:client_testlib",
        "//tensorflow/python:framework",
        "//tensorflow/python:framework_for_generated_wrappers",
        "//tensorflow/python:math_ops",
        "//tensorflow/python:variables",
    ],
    tags = [
        "no_windows",
        "noasan",
        "noguitar",
        "notap",
    ],
)

gpu_py_test(
    name = "dense_update_ops_no_tsan_test",
    size = "small",
    srcs = ["dense_update_ops_no_tsan_test.py"],
    additional_deps = [
        "//third_party/py/numpy",
        "//tensorflow/python:array_ops",
        "//tensorflow/python:client_testlib",
        "//tensorflow/python:math_ops",
        "//tensorflow/python:state_ops",
        "//tensorflow/python:variables",
    ],
    tags = ["notsan"],
)

gpu_py_test(
    name = "diag_op_test",
    size = "medium",
    srcs = ["diag_op_test.py"],
    additional_deps = [
        "//third_party/py/numpy",
        "//tensorflow/python:array_ops",
        "//tensorflow/python:client_testlib",
        "//tensorflow/python:framework_for_generated_wrappers",
        "//tensorflow/python:gradients",
        "//tensorflow/python:platform",
    ],
    shard_count = 2,
    tags = ["no_windows_gpu"],
)

tf_py_test(
    name = "reader_ops_test",
    size = "small",
    srcs = ["reader_ops_test.py"],
    additional_deps = [
        "@six_archive//:six",
        "//tensorflow/core:protos_all_py",
        "//tensorflow/python:client_testlib",
        "//tensorflow/python:data_flow_ops",
        "//tensorflow/python:errors",
        "//tensorflow/python:framework_for_generated_wrappers",
        "//tensorflow/python:io_ops",
        "//tensorflow/python:lib",
        "//tensorflow/python:util",
        "//tensorflow/python:variables",
    ],
    data = ["//tensorflow/core:lmdb_testdata"],
)

gpu_py_test(
    name = "aggregate_ops_test",
    size = "small",
    srcs = ["aggregate_ops_test.py"],
    additional_deps = [
        "//third_party/py/numpy",
        "//tensorflow/python:array_ops",
        "//tensorflow/python:client_testlib",
        "//tensorflow/python:framework_for_generated_wrappers",
        "//tensorflow/python:math_ops",
    ],
)

gpu_py_test(
    name = "argmax_op_test",
    size = "small",
    srcs = ["argmax_op_test.py"],
    additional_deps = [
        "//third_party/py/numpy",
        "//tensorflow/python:client_testlib",
        "//tensorflow/python:math_ops",
    ],
)

gpu_py_test(
    name = "array_ops_test",
    size = "medium",
    srcs = ["array_ops_test.py"],
    additional_deps = [
        "//third_party/py/numpy",
        "//tensorflow/python:array_ops",
        "//tensorflow/python:client",
        "//tensorflow/python:client_testlib",
        "//tensorflow/python:errors",
        "//tensorflow/python:framework",
        "//tensorflow/python:framework_for_generated_wrappers",
        "//tensorflow/python:framework_test_lib",
        "//tensorflow/python:gradients",
        "//tensorflow/python:math_ops",
        "//tensorflow/python:state_ops",
        "//tensorflow/python:test_ops",
        "//tensorflow/python:variables",
        "//tensorflow/python/eager:context",
    ],
    shard_count = 10,
    tags = [
        "noasan",  # times out
        "optonly",  # times out
    ],
)

gpu_py_test(
    name = "broadcast_to_ops_test",
    size = "small",
    srcs = ["broadcast_to_ops_test.py"],
    additional_deps = [
        "//third_party/py/numpy",
        "//tensorflow/python:array_ops",
        "//tensorflow/python:client",
        "//tensorflow/python:client_testlib",
    ],
)

gpu_py_test(
    name = "inplace_ops_test",
    size = "small",
    srcs = ["inplace_ops_test.py"],
    additional_deps = [
        "//third_party/py/numpy",
        "//tensorflow/python:array_ops",
        "//tensorflow/python:errors",
        "//tensorflow/python:client_testlib",
        "//tensorflow/python:framework",
        "//tensorflow/python:framework_test_lib",
        "//tensorflow/python:math_ops",
    ],
    shard_count = 10,
)

gpu_py_test(
    name = "batch_matmul_op_test",
    size = "small",
    srcs = ["batch_matmul_op_test.py"],
    additional_deps = [
        "//third_party/py/numpy",
        "//tensorflow/python:array_ops",
        "//tensorflow/python:client_testlib",
        "//tensorflow/python:framework_for_generated_wrappers",
        "//tensorflow/python:math_ops",
    ],
    shard_count = 20,
)

gpu_py_test(
    name = "batchtospace_op_test",
    size = "small",
    srcs = ["batchtospace_op_test.py"],
    additional_deps = [
        "//third_party/py/numpy",
        "//tensorflow/python:array_ops",
        "//tensorflow/python:array_ops_gen",
        "//tensorflow/python:client_testlib",
        "//tensorflow/python:framework_for_generated_wrappers",
    ],
)

gpu_py_test(
    name = "betainc_op_test",
    size = "small",
    srcs = ["betainc_op_test.py"],
    additional_deps = [
        "//third_party/py/numpy",
        "//tensorflow/python:array_ops",
        "//tensorflow/python:client_testlib",
        "//tensorflow/python:framework_for_generated_wrappers",
        "//tensorflow/python:math_ops",
        "//tensorflow/python:platform",
    ],
)

gpu_py_test(
    name = "bias_op_test",
    size = "small",
    srcs = ["bias_op_test.py"],
    additional_deps = [
        "//third_party/py/numpy",
        "//tensorflow/python:array_ops",
        "//tensorflow/python:client_testlib",
        "//tensorflow/python:framework_for_generated_wrappers",
        "//tensorflow/python:gradients",
        "//tensorflow/python:nn_grad",
        "//tensorflow/python:nn_ops",
    ],
)

gpu_py_test(
    name = "bitcast_op_test",
    size = "small",
    srcs = ["bitcast_op_test.py"],
    additional_deps = [
        "//third_party/py/numpy",
        "//tensorflow/python:array_ops",
        "//tensorflow/python:client_testlib",
        "//tensorflow/python:framework_for_generated_wrappers",
    ],
)

gpu_py_test(
    name = "check_ops_test",
    size = "small",
    srcs = ["check_ops_test.py"],
    additional_deps = [
        "//third_party/py/numpy",
        "//tensorflow/python/eager:context",
        "//tensorflow/python:array_ops",
        "//tensorflow/python:check_ops",
        "//tensorflow/python:math_ops",
        "//tensorflow/python:random_ops",
        "//tensorflow/python:client_testlib",
        "//tensorflow/python:framework",
        "//tensorflow/python:framework_for_generated_wrappers",
    ],
)

gpu_py_test(
    name = "constant_op_test",
    size = "small",
    srcs = ["constant_op_test.py"],
    additional_deps = [
        "//third_party/py/numpy",
        "//tensorflow/python:array_ops",
        "//tensorflow/python:client_testlib",
        "//tensorflow/python:errors",
        "//tensorflow/python:framework_for_generated_wrappers",
        "//tensorflow/python:math_ops",
        "//tensorflow/python:util",
    ],
)

gpu_py_test(
    name = "constant_op_eager_test",
    size = "small",
    srcs = ["constant_op_eager_test.py"],
    additional_deps = [
        "//tensorflow/python/eager:core",
        "//tensorflow/python/eager:context",
        "//tensorflow/python/eager:test",
        "//third_party/py/numpy",
        "//tensorflow/python:array_ops",
        "//tensorflow/python:client_testlib",
        "//tensorflow/python:errors",
        "//tensorflow/python:framework_for_generated_wrappers",
        "//tensorflow/python:math_ops",
        "//tensorflow/python:util",
    ],
)

gpu_py_test(
    name = "control_flow_ops_py_test",
    size = "small",
    srcs = ["control_flow_ops_py_test.py"],
    additional_deps = [
        "//third_party/py/numpy",
        "//tensorflow/core:protos_all_py",
        "//tensorflow/python:array_ops",
        "//tensorflow/python:array_ops_gen",
        "//tensorflow/python:client",
        "//tensorflow/python:client_testlib",
        "//tensorflow/python:cond_v2",
        "//tensorflow/python:control_flow_ops",
        "//tensorflow/python:data_flow_ops",
        "//tensorflow/python:data_flow_ops_gen",
        "//tensorflow/python:distributed_framework_test_lib",
        "//tensorflow/python:errors",
        "//tensorflow/python:framework",
        "//tensorflow/python:framework_for_generated_wrappers",
        "//tensorflow/python:functional_ops",
        "//tensorflow/python:gradients",
        "//tensorflow/python:logging_ops",
        "//tensorflow/python:logging_ops_gen",
        "//tensorflow/python:math_ops",
        "//tensorflow/python:nn_grad",
        "//tensorflow/python:resource_variable_ops",
        "//tensorflow/python:script_ops",
        "//tensorflow/python:state_ops",
        "//tensorflow/python:state_ops_gen",
        "//tensorflow/python:tensor_array_grad",
        "//tensorflow/python:training",
        "//tensorflow/python:util",
        "//tensorflow/python:variable_scope",
        "//tensorflow/python:variables",
        "//tensorflow/python:while_v2",
    ],
    shard_count = 16,
    tags = ["no_gpu"],  # TODO(b/117928656)
)

tf_py_test(
    name = "control_flow_util_test",
    size = "small",
    srcs = ["control_flow_util_test.py"],
    additional_deps = [
        "//tensorflow/python:client_testlib",
        "//tensorflow/python:control_flow_ops",
        "//tensorflow/python:control_flow_ops_gen",
        "//tensorflow/python:control_flow_util",
        "//tensorflow/python:test_ops",
    ],
)

tf_py_test(
    name = "control_flow_util_v2_test",
    size = "small",
    srcs = ["control_flow_util_v2_test.py"],
    additional_deps = [
        "//tensorflow/python:client_testlib",
        "//tensorflow/python:cond_v2",
        "//tensorflow/python:constant_op",
        "//tensorflow/python:control_flow_ops",
        "//tensorflow/python:control_flow_util_v2",
        "//tensorflow/python:while_v2",
    ],
    tags = ["no_gpu"],  # TODO(b/117796385): runs out of memory
)

gpu_py_test(
    name = "conv1d_test",
    size = "small",
    srcs = ["conv1d_test.py"],
    additional_deps = [
        "//tensorflow/python:array_ops",
        "//tensorflow/python:client_testlib",
        "//tensorflow/python:framework_for_generated_wrappers",
        "//tensorflow/python:nn_ops",
    ],
)

gpu_py_test(
    name = "conv2d_transpose_test",
    size = "small",
    srcs = ["conv2d_transpose_test.py"],
    additional_deps = [
        "//third_party/py/numpy",
        "//tensorflow/python:client",
        "//tensorflow/python:client_testlib",
        "//tensorflow/python:framework_for_generated_wrappers",
        "//tensorflow/python:nn_grad",
        "//tensorflow/python:nn_ops",
    ],
)

gpu_py_test(
    name = "conv3d_backprop_filter_v2_grad_test",
    size = "small",
    srcs = ["conv3d_backprop_filter_v2_grad_test.py"],
    additional_deps = [
        "//third_party/py/numpy",
        "//tensorflow/python:array_ops",
        "//tensorflow/python:client_testlib",
        "//tensorflow/python:framework_for_generated_wrappers",
        "//tensorflow/python:nn_grad",
        "//tensorflow/python:nn_ops",
    ],
)

gpu_py_test(
    name = "cross_grad_test",
    size = "small",
    srcs = ["cross_grad_test.py"],
    additional_deps = [
        "//tensorflow/python:array_ops",
        "//tensorflow/python:client_testlib",
        "//tensorflow/python:math_ops",
    ],
)

gpu_py_test(
    name = "denormal_test",
    size = "small",
    srcs = ["denormal_test.py"],
    additional_deps = [
        "//third_party/py/numpy",
        "//tensorflow/python:array_ops",
        "//tensorflow/python:client_testlib",
        "//tensorflow/python:framework_for_generated_wrappers",
        "//tensorflow/python:platform",
    ],
)

gpu_py_test(
    name = "dense_update_ops_test",
    size = "small",
    srcs = ["dense_update_ops_test.py"],
    additional_deps = [
        "//third_party/py/numpy",
        "//tensorflow/python:array_ops",
        "//tensorflow/python:client_testlib",
        "//tensorflow/python:framework_for_generated_wrappers",
        "//tensorflow/python:math_ops",
        "//tensorflow/python:state_ops",
        "//tensorflow/python:variables",
    ],
)

gpu_py_test(
    name = "depthtospace_op_test",
    size = "medium",
    srcs = ["depthtospace_op_test.py"],
    additional_deps = [
        "//third_party/py/numpy",
        "//tensorflow/python:array_ops",
        "//tensorflow/python:client_testlib",
        "//tensorflow/python:framework_for_generated_wrappers",
        "//tensorflow/python:math_ops",
    ],
    tags = ["no_windows_gpu"],
)

gpu_py_test(
    name = "division_past_test",
    size = "medium",
    srcs = ["division_past_test.py"],
    additional_deps = [
        "//third_party/py/numpy",
        "//tensorflow/python:client_testlib",
        "//tensorflow/python:framework_for_generated_wrappers",
    ],
    tags = ["manual"],
)

gpu_py_test(
    name = "dynamic_partition_op_test",
    size = "medium",
    srcs = ["dynamic_partition_op_test.py"],
    additional_deps = [
        "//third_party/py/numpy",
        "//tensorflow/python:array_ops",
        "//tensorflow/python:client_testlib",
        "//tensorflow/python:data_flow_grad",
        "//tensorflow/python:data_flow_ops",
        "//tensorflow/python:framework_for_generated_wrappers",
        "//tensorflow/python:gradients",
    ],
)

gpu_py_test(
    name = "dynamic_stitch_op_test",
    size = "small",
    srcs = ["dynamic_stitch_op_test.py"],
    additional_deps = [
        "//third_party/py/numpy",
        "//tensorflow/python:client_testlib",
        "//tensorflow/python:data_flow_grad",
        "//tensorflow/python:data_flow_ops",
        "//tensorflow/python:framework_for_generated_wrappers",
        "//tensorflow/python:gradients",
    ],
)

gpu_py_test(
    name = "extract_image_patches_op_test",
    size = "small",
    srcs = ["extract_image_patches_op_test.py"],
    additional_deps = [
        "//third_party/py/numpy",
        "//tensorflow/python:array_ops",
        "//tensorflow/python:client_testlib",
        "//tensorflow/python:framework_for_generated_wrappers",
    ],
)

gpu_py_test(
    name = "extract_volume_patches_op_test",
    size = "small",
    srcs = ["extract_volume_patches_op_test.py"],
    additional_deps = [
        "//third_party/py/numpy",
        "//tensorflow/python:array_ops",
        "//tensorflow/python:client_testlib",
        "//tensorflow/python:framework_for_generated_wrappers",
    ],
)

gpu_py_test(
    name = "functional_ops_test",
    size = "small",
    srcs = ["functional_ops_test.py"],
    additional_deps = [
        "//third_party/py/numpy",
        "//tensorflow/core:protos_all_py",
        "//tensorflow/python:array_ops",
        "//tensorflow/python:client_testlib",
        "//tensorflow/python:framework",
        "//tensorflow/python:framework_for_generated_wrappers",
        "//tensorflow/python:functional_ops",
        "//tensorflow/python:gradients",
        "//tensorflow/python:init_ops",
        "//tensorflow/python:math_ops",
        "//tensorflow/python:tensor_array_grad",
        "//tensorflow/python:variable_scope",
        "//tensorflow/python:variables",
        "//tensorflow/python/data/ops:iterator_ops",
    ],
    grpc_enabled = True,
    tags = ["no_windows"],
)

gpu_py_test(
    name = "gather_nd_op_test",
    size = "small",
    srcs = ["gather_nd_op_test.py"],
    additional_deps = [
        "//third_party/py/numpy",
        "//tensorflow/python:array_ops",
        "//tensorflow/python:client",
        "//tensorflow/python:client_testlib",
        "//tensorflow/python:framework_for_generated_wrappers",
        "//tensorflow/python:gradients",
        "//tensorflow/python:variables",
    ],
)

gpu_py_test(
    name = "gather_op_test",
    size = "medium",
    srcs = ["gather_op_test.py"],
    additional_deps = [
        "//third_party/py/numpy",
        "//tensorflow/python:array_ops",
        "//tensorflow/python:client_testlib",
        "//tensorflow/python:framework_for_generated_wrappers",
        "//tensorflow/python:gradients",
    ],
)

gpu_py_test(
    name = "gradient_correctness_test",
    size = "small",
    srcs = ["gradient_correctness_test.py"],
    additional_deps = [
        "//third_party/py/numpy",
        "//tensorflow/python:client_testlib",
        "//tensorflow/python:framework_for_generated_wrappers",
        "//tensorflow/python:gradients",
        "//tensorflow/python:math_ops",
    ],
)

gpu_py_test(
    name = "init_ops_test",
    size = "medium",
    srcs = ["init_ops_test.py"],
    additional_deps = [
        "//third_party/py/numpy",
        "//tensorflow/python:array_ops",
        "//tensorflow/python:client_testlib",
        "//tensorflow/python:layers",
        "//tensorflow/python:framework",
        "//tensorflow/python:framework_for_generated_wrappers",
        "//tensorflow/python:init_ops",
        "//tensorflow/python:linalg_ops",
        "//tensorflow/python:math_ops",
        "//tensorflow/python:nn_ops",
        "//tensorflow/python:partitioned_variables",
        "//tensorflow/python:random_ops",
        "//tensorflow/python:variable_scope",
        "//tensorflow/python:variables",
    ],
    shard_count = 4,
    tags = [
        "noasan",
        "notap",
    ],
)

gpu_py_test(
    name = "linalg_ops_test",
    size = "medium",
    srcs = ["linalg_ops_test.py"],
    additional_deps = [
        "@absl_py//absl/testing:parameterized",
        "//third_party/py/numpy",
        "//tensorflow/python:array_ops",
        "//tensorflow/python:client_testlib",
        "//tensorflow/python:framework_for_generated_wrappers",
        "//tensorflow/python:linalg_ops",
        "//tensorflow/python:math_ops",
        "//tensorflow/python/ops/linalg",
    ],
    tags = ["no_windows_gpu"],
)

gpu_py_test(
    name = "lrn_op_test",
    size = "small",
    srcs = ["lrn_op_test.py"],
    additional_deps = [
        "//third_party/py/numpy",
        "//tensorflow/python:array_ops",
        "//tensorflow/python:client_testlib",
        "//tensorflow/python:framework_for_generated_wrappers",
        "//tensorflow/python:gradients",
        "//tensorflow/python:nn",
        "//tensorflow/python:nn_grad",
    ],
)

gpu_py_test(
    name = "manip_ops_test",
    size = "small",
    srcs = ["manip_ops_test.py"],
    additional_deps = [
        "//third_party/py/numpy",
        "//tensorflow/python:manip_ops",
        "//tensorflow/python:client_testlib",
        "//tensorflow/python:framework_for_generated_wrappers",
    ],
    tags = ["no_windows_gpu"],
)

gpu_py_test(
    name = "matmul_op_test",
    size = "medium",
    srcs = ["matmul_op_test.py"],
    additional_deps = [
        "//third_party/py/numpy",
        "//tensorflow/python:array_ops",
        "//tensorflow/python:client_testlib",
        "//tensorflow/python:framework_for_generated_wrappers",
        "//tensorflow/python:framework_test_lib",
        "//tensorflow/python:math_ops",
        "//tensorflow/python:random_ops",
        "//tensorflow/python:variables",
    ],
    shard_count = 20,
)

gpu_py_test(
    name = "morphological_ops_test",
    size = "small",
    srcs = ["morphological_ops_test.py"],
    additional_deps = [
        "//third_party/py/numpy",
        "//tensorflow/python:client_testlib",
        "//tensorflow/python:framework_for_generated_wrappers",
        "//tensorflow/python:nn_grad",
        "//tensorflow/python:nn_ops",
    ],
)

gpu_py_test(
    name = "numerics_test",
    size = "small",
    srcs = ["numerics_test.py"],
    additional_deps = [
        "//third_party/py/numpy",
        "//tensorflow/python:array_ops",
        "//tensorflow/python:client_testlib",
        "//tensorflow/python:control_flow_ops",
        "//tensorflow/python:framework_for_generated_wrappers",
        "//tensorflow/python:math_ops",
        "//tensorflow/python:numerics",
    ],
)

gpu_py_test(
    name = "one_hot_op_test",
    size = "small",
    srcs = ["one_hot_op_test.py"],
    additional_deps = [
        "//third_party/py/numpy",
        "//tensorflow/python:array_ops",
        "//tensorflow/python:client_testlib",
        "//tensorflow/python:framework_for_generated_wrappers",
    ],
    tags = ["no_windows_gpu"],
)

gpu_py_test(
    name = "stack_op_test",
    size = "small",
    srcs = ["stack_op_test.py"],
    additional_deps = [
        "//third_party/py/numpy",
        "//tensorflow/python:array_ops",
        "//tensorflow/python:client_testlib",
        "//tensorflow/python:errors",
        "//tensorflow/python:framework_for_generated_wrappers",
        "//tensorflow/python:variables",
    ],
)

gpu_py_test(
    name = "pad_op_test",
    size = "small",
    srcs = ["pad_op_test.py"],
    additional_deps = [
        "//third_party/py/numpy",
        "//tensorflow/python:array_ops",
        "//tensorflow/python:client_testlib",
        "//tensorflow/python:framework_for_generated_wrappers",
    ],
)

gpu_py_test(
    name = "padding_fifo_queue_test",
    size = "small",
    srcs = ["padding_fifo_queue_test.py"],
    additional_deps = [
        "//third_party/py/numpy",
        "//tensorflow/python:array_ops",
        "//tensorflow/python:client_testlib",
        "//tensorflow/python:data_flow_ops",
        "//tensorflow/python:errors",
        "//tensorflow/python:framework_for_generated_wrappers",
    ],
)

gpu_py_test(
    name = "py_func_test",
    size = "small",
    srcs = ["py_func_test.py"],
    additional_deps = [
        "//third_party/py/numpy",
        "//tensorflow/python:array_ops",
        "//tensorflow/python:client",
        "//tensorflow/python:client_testlib",
        "//tensorflow/python:errors",
        "//tensorflow/python:framework_for_generated_wrappers",
        "//tensorflow/python:script_ops",
        "//tensorflow/python/eager:context",
        "//tensorflow/python/eager:function",
    ],
    tags = ["no_windows"],
)

gpu_py_test(
    name = "reduce_join_op_test",
    size = "small",
    srcs = ["reduce_join_op_test.py"],
    additional_deps = [
        "//third_party/py/numpy",
        "//tensorflow/python:array_ops",
        "//tensorflow/python:client_testlib",
        "//tensorflow/python:framework_for_generated_wrappers",
        "//tensorflow/python:string_ops",
    ],
)

gpu_py_test(
    name = "reduction_ops_test",
    size = "medium",
    srcs = ["reduction_ops_test.py"],
    additional_deps = [
        "//third_party/py/numpy",
        "//tensorflow/python:array_ops",
        "//tensorflow/python:client_testlib",
        "//tensorflow/python:framework_for_generated_wrappers",
        "//tensorflow/python:math_ops",
    ],
    shard_count = 4,
    tags = ["no_windows_gpu"],
)

gpu_py_test(
    name = "reduction_ops_test_big",
    size = "medium",
    srcs = ["reduction_ops_test_big.py"],
    additional_deps = [
        "//third_party/py/numpy",
        "//tensorflow/python:array_ops",
        "//tensorflow/python:client_testlib",
        "//tensorflow/python:framework_for_generated_wrappers",
        "//tensorflow/python:math_ops",
    ],
    tags = [
        "manual",
        "no_gpu",
        "nogpu",
        "noguitar",
        "notap",
    ],
)

gpu_py_test(
    name = "relu_op_test",
    size = "small",
    srcs = ["relu_op_test.py"],
    additional_deps = [
        "//third_party/py/numpy",
        "//tensorflow/python:client_testlib",
        "//tensorflow/python:framework_for_generated_wrappers",
        "//tensorflow/python:gradients",
        "//tensorflow/python:nn_grad",
        "//tensorflow/python:nn_ops",
        "//tensorflow/python:random_ops",
        "//tensorflow/python:training",
        "//tensorflow/python:variables",
    ],
)

gpu_py_test(
    name = "reshape_op_test",
    size = "small",
    srcs = ["reshape_op_test.py"],
    additional_deps = [
        "//third_party/py/numpy",
        "//tensorflow/python:array_ops",
        "//tensorflow/python:client_testlib",
        "//tensorflow/python:framework_for_generated_wrappers",
    ],
)

gpu_py_test(
    name = "reverse_sequence_op_test",
    size = "small",
    srcs = ["reverse_sequence_op_test.py"],
    additional_deps = [
        "//third_party/py/numpy",
        "//tensorflow/python:array_ops",
        "//tensorflow/python:client_testlib",
        "//tensorflow/python:framework_for_generated_wrappers",
    ],
)

gpu_py_test(
    name = "compare_and_bitpack_op_test",
    size = "small",
    srcs = ["compare_and_bitpack_op_test.py"],
    additional_deps = [
        "//third_party/py/numpy",
        "//tensorflow/python:math_ops",
        "//tensorflow/python:client_testlib",
        "//tensorflow/python:framework_for_generated_wrappers",
    ],
)

gpu_py_test(
    name = "scalar_test",
    size = "small",
    srcs = ["scalar_test.py"],
    additional_deps = [
        "//third_party/py/numpy",
        "//tensorflow/python:array_ops",
        "//tensorflow/python:client_testlib",
        "//tensorflow/python:framework_for_generated_wrappers",
        "//tensorflow/python:io_ops_gen",
        "//tensorflow/python:math_ops",
        "//tensorflow/python:nn_grad",
        "//tensorflow/python:platform",
        "//tensorflow/python:random_ops",
        "//tensorflow/python:sparse_ops",
    ],
)

gpu_py_test(
    name = "scan_ops_test",
    size = "medium",
    srcs = ["scan_ops_test.py"],
    additional_deps = [
        "//third_party/py/numpy",
        "//tensorflow/python:client_testlib",
        "//tensorflow/python:errors",
        "//tensorflow/python:framework_for_generated_wrappers",
        "//tensorflow/python:math_ops",
    ],
)

gpu_py_test(
    name = "session_ops_test",
    size = "small",
    srcs = ["session_ops_test.py"],
    additional_deps = [
        "//tensorflow/python:client_testlib",
        "//tensorflow/python:framework_for_generated_wrappers",
        "//tensorflow/python:math_ops",
        "//tensorflow/python:session_ops",
    ],
)

gpu_py_test(
    name = "shape_ops_test",
    size = "medium",
    srcs = ["shape_ops_test.py"],
    additional_deps = [
        "//third_party/py/numpy",
        "//tensorflow/core:protos_all_py",
        "//tensorflow/python:array_ops",
        "//tensorflow/python:client_testlib",
        "//tensorflow/python:errors",
        "//tensorflow/python:framework",
        "//tensorflow/python:framework_for_generated_wrappers",
        "//tensorflow/python:gradients",
    ],
)

gpu_py_test(
    name = "softmax_op_test",
    size = "medium",
    srcs = ["softmax_op_test.py"],
    additional_deps = [
        "//third_party/py/numpy",
        "//tensorflow/python:array_ops",
        "//tensorflow/python:client_testlib",
        "//tensorflow/python:errors",
        "//tensorflow/python:framework_for_generated_wrappers",
        "//tensorflow/python:nn_ops",
    ],
)

gpu_py_test(
    name = "softplus_op_test",
    size = "small",
    srcs = ["softplus_op_test.py"],
    additional_deps = [
        "//third_party/py/numpy",
        "//tensorflow/python:client_testlib",
        "//tensorflow/python:framework_for_generated_wrappers",
        "//tensorflow/python:nn_grad",
        "//tensorflow/python:nn_ops",
    ],
)

gpu_py_test(
    name = "softsign_op_test",
    size = "small",
    srcs = ["softsign_op_test.py"],
    additional_deps = [
        "//third_party/py/numpy",
        "//tensorflow/python:client_testlib",
        "//tensorflow/python:framework_for_generated_wrappers",
        "//tensorflow/python:nn_grad",
        "//tensorflow/python:nn_ops",
    ],
)

gpu_py_test(
    name = "spacetobatch_op_test",
    size = "small",
    srcs = ["spacetobatch_op_test.py"],
    additional_deps = [
        "//third_party/py/numpy",
        "//tensorflow/python:array_ops",
        "//tensorflow/python:array_ops_gen",
        "//tensorflow/python:client_testlib",
        "//tensorflow/python:framework",
        "//tensorflow/python:framework_for_generated_wrappers",
        "//tensorflow/python:math_ops",
    ],
)

gpu_py_test(
    name = "spacetodepth_op_test",
    size = "medium",
    srcs = ["spacetodepth_op_test.py"],
    additional_deps = [
        "//third_party/py/numpy",
        "//tensorflow/python:array_ops",
        "//tensorflow/python:client_testlib",
        "//tensorflow/python:framework_for_generated_wrappers",
        "//tensorflow/python:math_ops",
    ],
    tags = ["no_windows_gpu"],
)

tf_py_test(
    name = "sparse_serialization_ops_test",
    size = "small",
    srcs = ["sparse_serialization_ops_test.py"],
    additional_deps = [
        "//third_party/py/numpy",
        "//tensorflow/python:array_ops",
        "//tensorflow/python:client_testlib",
        "//tensorflow/python:framework",
        "//tensorflow/python:framework_for_generated_wrappers",
        "//tensorflow/python:sparse_ops",
    ],
)

tf_py_test(
    name = "sparse_tensors_map_ops_test",
    size = "small",
    srcs = ["sparse_tensors_map_ops_test.py"],
    additional_deps = [
        "//third_party/py/numpy",
        "//tensorflow/python:array_ops",
        "//tensorflow/python:client",
        "//tensorflow/python:client_testlib",
        "//tensorflow/python:framework",
        "//tensorflow/python:framework_for_generated_wrappers",
        "//tensorflow/python:sparse_ops",
        "//tensorflow/python:variables",
    ],
)

gpu_py_test(
    name = "sparse_tensor_dense_matmul_grad_test",
    size = "small",
    srcs = ["sparse_tensor_dense_matmul_grad_test.py"],
    additional_deps = [
        "//third_party/py/numpy",
        "//tensorflow/python:client_testlib",
        "//tensorflow/python:framework",
        "//tensorflow/python:framework_for_generated_wrappers",
        "//tensorflow/python:sparse_grad",
        "//tensorflow/python:sparse_ops",
    ],
)

gpu_py_test(
    name = "sparse_xent_op_test",
    size = "small",
    srcs = ["sparse_xent_op_test.py"],
    additional_deps = [
        "//third_party/py/numpy",
        "//tensorflow/core:protos_all_py",
        "//tensorflow/python:array_ops",
        "//tensorflow/python:client",
        "//tensorflow/python:client_testlib",
        "//tensorflow/python:errors",
        "//tensorflow/python:framework_for_generated_wrappers",
        "//tensorflow/python:gradients",
        "//tensorflow/python:math_ops",
        "//tensorflow/python:nn_grad",
        "//tensorflow/python:nn_ops",
        "//tensorflow/python:nn_ops_gen",
        "//tensorflow/python:platform",
        "//tensorflow/python:sparse_ops",
        "//tensorflow/python:random_ops",
        "//tensorflow/python:variables",
    ],
)

gpu_py_test(
    name = "split_op_test",
    size = "medium",
    srcs = ["split_op_test.py"],
    additional_deps = [
        "//third_party/py/numpy",
        "//tensorflow/python:array_ops",
        "//tensorflow/python:client_testlib",
        "//tensorflow/python:framework_for_generated_wrappers",
        "//tensorflow/python:gradients",
        "//tensorflow/python:math_ops",
    ],
)

gpu_py_test(
    name = "stack_ops_test",
    size = "small",
    srcs = ["stack_ops_test.py"],
    additional_deps = [
        "//third_party/py/numpy",
        "//tensorflow/python:client_testlib",
        "//tensorflow/python:control_flow_ops",
        "//tensorflow/python:data_flow_ops_gen",
        "//tensorflow/python:errors",
        "//tensorflow/python:framework_for_generated_wrappers",
        "//tensorflow/python:math_ops",
    ],
)

gpu_py_test(
    name = "string_to_hash_bucket_op_test",
    size = "small",
    srcs = ["string_to_hash_bucket_op_test.py"],
    additional_deps = [
        "//tensorflow/python:array_ops",
        "//tensorflow/python:client_testlib",
        "//tensorflow/python:framework_for_generated_wrappers",
        "//tensorflow/python:string_ops",
    ],
)

gpu_py_test(
    name = "string_to_number_op_test",
    size = "small",
    srcs = ["string_to_number_op_test.py"],
    additional_deps = [
        "//tensorflow/python:array_ops",
        "//tensorflow/python:client_testlib",
        "//tensorflow/python:framework_for_generated_wrappers",
        "//tensorflow/python:parsing_ops",
    ],
)

gpu_py_test(
    name = "summary_audio_op_test",
    size = "small",
    srcs = ["summary_audio_op_test.py"],
    additional_deps = [
        "//third_party/py/numpy",
        "//tensorflow/core:protos_all_py",
        "//tensorflow/python:client_testlib",
        "//tensorflow/python:framework_for_generated_wrappers",
        "//tensorflow/python:summary",
    ],
)

gpu_py_test(
    name = "summary_image_op_test",
    size = "small",
    srcs = ["summary_image_op_test.py"],
    additional_deps = [
        "//third_party/py/numpy",
        "//tensorflow/core:protos_all_py",
        "//tensorflow/python:client_testlib",
        "//tensorflow/python:framework_for_generated_wrappers",
        "//tensorflow/python:image_ops",
        "//tensorflow/python:nn_grad",
        "//tensorflow/python:summary",
    ],
)

gpu_py_test(
    name = "tensor_array_ops_test",
    size = "small",
    srcs = ["tensor_array_ops_test.py"],
    additional_deps = [
        "//third_party/py/numpy",
        "//tensorflow/python:array_ops",
        "//tensorflow/python:client_testlib",
        "//tensorflow/python:control_flow_ops",
        "//tensorflow/python:data_flow_ops_gen",
        "//tensorflow/python:distributed_framework_test_lib",
        "//tensorflow/python:framework_for_generated_wrappers",
        "//tensorflow/python:framework_test_lib",
        "//tensorflow/python:gradients",
        "//tensorflow/python:init_ops",
        "//tensorflow/python:math_ops",
        "//tensorflow/python:nn_grad",
        "//tensorflow/python:training",
        "//tensorflow/python:tensor_array_grad",
        "//tensorflow/python:tensor_array_ops",
        "//tensorflow/python:variables",
        "//tensorflow/python:variable_scope",
        "//tensorflow/python/eager:backprop",
        "//tensorflow/python/eager:context",
    ],
    flaky = 1,  # create_local_cluster sometimes times out.
)

gpu_py_test(
    name = "trace_op_test",
    size = "small",
    srcs = ["trace_op_test.py"],
    additional_deps = [
        "//third_party/py/numpy",
        "//tensorflow/python:client_testlib",
        "//tensorflow/python:math_ops",
    ],
    tags = ["no_windows_gpu"],
)

gpu_py_test(
    name = "transpose_op_test",
    size = "medium",
    srcs = ["transpose_op_test.py"],
    additional_deps = [
        "//third_party/py/numpy",
        "//tensorflow/python:array_ops",
        "//tensorflow/python:client_testlib",
        "//tensorflow/python:framework_for_generated_wrappers",
    ],
    shard_count = 10,
    tags = [
        "no_gpu",
        "no_oss",
        "optonly",  # times out
    ],
)

gpu_py_test(
    name = "unstack_op_test",
    size = "small",
    srcs = ["unstack_op_test.py"],
    additional_deps = [
        "//third_party/py/numpy",
        "//tensorflow/python:array_ops",
        "//tensorflow/python:client_testlib",
        "//tensorflow/python:framework_for_generated_wrappers",
    ],
)

gpu_py_test(
    name = "variable_ops_test",
    size = "small",
    srcs = ["variable_ops_test.py"],
    additional_deps = [
        "//third_party/py/numpy",
        "//tensorflow/python:array_ops",
        "//tensorflow/python:client_testlib",
        "//tensorflow/python:errors",
        "//tensorflow/python:framework_for_generated_wrappers",
        "//tensorflow/python:math_ops",
        "//tensorflow/python:state_ops",
        "//tensorflow/python:state_ops_gen",
        "//tensorflow/python:variables",
    ],
)

gpu_py_test(
    name = "xent_op_test",
    size = "small",
    srcs = ["xent_op_test.py"],
    additional_deps = [
        "//third_party/py/numpy",
        "//tensorflow/python:client_testlib",
        "//tensorflow/python:framework_for_generated_wrappers",
        "//tensorflow/python:gradients",
        "//tensorflow/python:math_ops",
        "//tensorflow/python:nn_grad",
        "//tensorflow/python:nn_ops",
        "//tensorflow/python:nn_ops_gen",
    ],
)

gpu_py_test(
    name = "zero_division_test",
    size = "small",
    srcs = ["zero_division_test.py"],
    additional_deps = [
        "//tensorflow/python:client_testlib",
        "//tensorflow/python:errors",
        "//tensorflow/python:framework_for_generated_wrappers",
    ],
)

gpu_py_test(
    name = "atrous_conv2d_test",
    size = "medium",
    srcs = ["atrous_conv2d_test.py"],
    additional_deps = [
        "//third_party/py/numpy",
        "//tensorflow/python:array_ops",
        "//tensorflow/python:client_testlib",
        "//tensorflow/python:framework_for_generated_wrappers",
        "//tensorflow/python:nn",
        "//tensorflow/python:nn_grad",
        "//tensorflow/python:nn_ops",
    ],
    shard_count = 2,
    tags = [
        "no_gpu",  #  Flaky: b/80127739
    ],
)

gpu_py_test(
    name = "atrous_convolution_test",
    size = "medium",
    srcs = ["atrous_convolution_test.py"],
    additional_deps = [
        "//third_party/py/numpy",
        "//tensorflow/python:array_ops",
        "//tensorflow/python:client_testlib",
        "//tensorflow/python:framework_for_generated_wrappers",
        "//tensorflow/python:nn_grad",
        "//tensorflow/python:nn_ops",
    ],
    tags = ["manual"],
)

gpu_py_test(
    name = "pool_test",
    size = "medium",
    srcs = ["pool_test.py"],
    additional_deps = [
        "//third_party/py/numpy",
        "//tensorflow/python:client_testlib",
        "//tensorflow/python:framework_for_generated_wrappers",
        "//tensorflow/python:nn_grad",
        "//tensorflow/python:nn_ops",
    ],
)

gpu_py_test(
    name = "conv2d_backprop_filter_grad_test",
    size = "medium",
    srcs = ["conv2d_backprop_filter_grad_test.py"],
    additional_deps = [
        "//third_party/py/numpy",
        "//tensorflow/python:array_ops",
        "//tensorflow/python:client_testlib",
        "//tensorflow/python:framework_for_generated_wrappers",
        "//tensorflow/python:nn_grad",
        "//tensorflow/python:nn_ops",
    ],
    shard_count = 2,
    tags = [
        "optonly",  # flaky timeouts unless optimized
    ],
)

gpu_py_test(
    name = "conv3d_transpose_test",
    size = "medium",
    srcs = ["conv3d_transpose_test.py"],
    additional_deps = [
        "//third_party/py/numpy",
        "//tensorflow/python:client_testlib",
        "//tensorflow/python:framework_for_generated_wrappers",
        "//tensorflow/python:nn_grad",
        "//tensorflow/python:nn_ops",
    ],
)

gpu_py_test(
    name = "conv_ops_test",
    size = "medium",
    srcs = ["conv_ops_test.py"],
    additional_deps = [
        "//third_party/py/numpy",
        "//tensorflow/contrib/layers:layers_py",
        "//tensorflow/python:array_ops",
        "//tensorflow/python:client",
        "//tensorflow/python:client_testlib",
        "//tensorflow/python:errors",
        "//tensorflow/python:framework_for_generated_wrappers",
        "//tensorflow/python:framework_test_lib",
        "//tensorflow/python:nn",
        "//tensorflow/python:nn_grad",
        "//tensorflow/python:nn_ops",
        "//tensorflow/python:platform",
        "//tensorflow/python:random_ops",
        "//tensorflow/python:variables",
    ],
    shard_count = 4,
    tags = [
        "optonly",  # times out
    ],
)

gpu_py_test(
    name = "depthwise_conv_op_test",
    size = "medium",  # http://b/30603882
    srcs = ["depthwise_conv_op_test.py"],
    additional_deps = [
        "//third_party/py/numpy",
        "//tensorflow/python:client_testlib",
        "//tensorflow/python:framework_for_generated_wrappers",
        "//tensorflow/python:array_ops",
        "//tensorflow/python:nn",
        "//tensorflow/python:nn_grad",
        "//tensorflow/python:nn_ops",
    ],
    # TODO(b/118842098): Re-enable this test in Kokoro.
    tags = ["no_oss"],
)

tf_py_test(
    name = "neon_depthwise_conv_op_test",
    size = "medium",
    srcs = ["neon_depthwise_conv_op_test.py"],
    additional_deps = [
        "//third_party/py/numpy",
        "//tensorflow/python:client_testlib",
        "//tensorflow/python:framework_for_generated_wrappers",
        "//tensorflow/python:array_ops",
        "//tensorflow/python:nn",
        "//tensorflow/python:nn_grad",
        "//tensorflow/python:nn_ops",
    ],
    tags = ["no_windows"],
)

gpu_py_test(
    name = "division_future_test",
    size = "medium",
    srcs = ["division_future_test.py"],
    additional_deps = [
        "//third_party/py/numpy",
        "//tensorflow/python:client_testlib",
        "//tensorflow/python:framework_for_generated_wrappers",
    ],
    tags = ["manual"],
)

gpu_py_test(
    name = "dct_ops_test",
    srcs = ["dct_ops_test.py"],
    additional_deps = [
        "//third_party/py/numpy",
        "//tensorflow/python:client_testlib",
        "//tensorflow/python:framework_for_generated_wrappers",
        "//tensorflow/python:spectral_ops",
        "//tensorflow/python:spectral_ops_test_util",
    ],
)

gpu_py_test(
    name = "fft_ops_test",
    size = "medium",
    srcs = ["fft_ops_test.py"],
    additional_deps = [
        "//third_party/py/numpy",
        "//tensorflow/python:client_testlib",
        "//tensorflow/python:framework_for_generated_wrappers",
        "//tensorflow/python:math_ops",
        "//tensorflow/python:spectral_ops",
        "//tensorflow/python:spectral_ops_test_util",
    ],
    shard_count = 4,
    tags = ["optonly"],
)

gpu_py_test(
    name = "pooling_ops_3d_test",
    size = "medium",
    srcs = ["pooling_ops_3d_test.py"],
    additional_deps = [
        "//third_party/py/numpy",
        "//tensorflow/python:client_testlib",
        "//tensorflow/python:framework_for_generated_wrappers",
        "//tensorflow/python:nn_grad",
        "//tensorflow/python:nn_ops",
    ],
)

gpu_py_test(
    name = "pooling_ops_test",
    size = "medium",
    srcs = ["pooling_ops_test.py"],
    additional_deps = [
        "//third_party/py/numpy",
        "//tensorflow/python:array_ops",
        "//tensorflow/python:client_testlib",
        "//tensorflow/python:errors",
        "//tensorflow/python:framework_for_generated_wrappers",
        "//tensorflow/python:framework_test_lib",
        "//tensorflow/python:nn_grad",
        "//tensorflow/python:nn_ops",
        "//tensorflow/python:nn_ops_gen",
    ],
    shard_count = 4,
)

gpu_py_test(
    name = "rnn_test",
    size = "medium",
    srcs = ["rnn_test.py"],
    additional_deps = [
        "//third_party/py/numpy",
        "//tensorflow/contrib/rnn:rnn_py",
        "//tensorflow/core:protos_all_py",
        "//tensorflow/python:array_ops",
        "//tensorflow/python:client",
        "//tensorflow/python:client_testlib",
        "//tensorflow/python:control_flow_ops",
        "//tensorflow/python:data_flow_grad",
        "//tensorflow/python:framework_for_generated_wrappers",
        "//tensorflow/python:framework_test_lib",
        "//tensorflow/python:gradients",
        "//tensorflow/python:init_ops",
        "//tensorflow/python:nn_grad",
        "//tensorflow/python:rnn",
        "//tensorflow/python:rnn_cell",
        "//tensorflow/python:sparse_grad",
        "//tensorflow/python:tensor_array_grad",
        "//tensorflow/python:tensor_array_ops",
        "//tensorflow/python:variables",
        "//tensorflow/python/eager:context",
    ],
    shard_count = 10,
)

gpu_py_test(
    name = "scatter_ops_test",
    size = "medium",  # NOTE: This is not run by default.
    srcs = ["scatter_ops_test.py"],
    additional_deps = [
        "//third_party/py/numpy",
        "//tensorflow/python:client_testlib",
        "//tensorflow/python:framework_for_generated_wrappers",
        "//tensorflow/python:state_ops",
        "//tensorflow/python:variables",
    ],
    shard_count = 2,
    tags = ["optonly"],
)

gpu_py_test(
    name = "slice_op_test",
    size = "medium",
    srcs = ["slice_op_test.py"],
    additional_deps = [
        "//third_party/py/numpy",
        "//tensorflow/python:array_ops",
        "//tensorflow/python:client_testlib",
        "//tensorflow/python:errors",
        "//tensorflow/python:framework_for_generated_wrappers",
        "//tensorflow/python:gradients",
    ],
)

<<<<<<< HEAD
gpu_py_test(
=======
cuda_py_test(
    name = "huge_slice_op_test",
    size = "medium",
    srcs = ["huge_slice_op_test.py"],
    additional_deps = [
        "//third_party/py/numpy",
        "//tensorflow/python:array_ops",
        "//tensorflow/python:client_testlib",
        "//tensorflow/python:errors",
        "//tensorflow/python:framework_for_generated_wrappers",
    ],
    tags = [
        "no_oss",  # Requires 4GB+ RAM
    ],
)

cuda_py_test(
>>>>>>> 799686e5
    name = "sparse_matmul_op_test",
    size = "medium",
    srcs = ["sparse_matmul_op_test.py"],
    additional_deps = [
        "//third_party/py/numpy",
        "//tensorflow/python:client_testlib",
        "//tensorflow/python:framework_for_generated_wrappers",
        "//tensorflow/python:math_ops",
    ],
    tags = ["no_windows"],
)

gpu_py_test(
    name = "sparse_ops_test",
    size = "medium",
    srcs = ["sparse_ops_test.py"],
    additional_deps = [
        "//third_party/py/numpy",
        "//tensorflow/python:array_ops",
        "//tensorflow/python:client_testlib",
        "//tensorflow/python:framework",
        "//tensorflow/python:framework_for_generated_wrappers",
        "//tensorflow/python:framework_test_lib",
        "//tensorflow/python:nn_ops",
        "//tensorflow/python:platform_test",
        "//tensorflow/python:sparse_grad",
        "//tensorflow/python:sparse_ops",
    ],
    shard_count = 5,
    tags = [
        "noasan",
        "optonly",  # b/77589990
    ],
)

gpu_py_test(
    name = "sparse_tensor_dense_matmul_op_test",
    size = "medium",
    srcs = ["sparse_tensor_dense_matmul_op_test.py"],
    additional_deps = [
        "//third_party/py/numpy",
        "//tensorflow/core:protos_all_py",
        "//tensorflow/python:array_ops",
        "//tensorflow/python:client",
        "//tensorflow/python:client_testlib",
        "//tensorflow/python:control_flow_ops",
        "//tensorflow/python:framework",
        "//tensorflow/python:framework_for_generated_wrappers",
        "//tensorflow/python:math_ops",
        "//tensorflow/python:platform",
        "//tensorflow/python:sparse_ops",
    ],
)

# TODO(gpapan): Revisit the gradient of extract_image_patches_op to resolve
# http://b/31080670.
gpu_py_test(
    name = "extract_image_patches_grad_test",
    size = "medium",
    srcs = ["extract_image_patches_grad_test.py"],
    additional_deps = [
        "//third_party/py/numpy",
        "//tensorflow/python:array_ops",
        "//tensorflow/python:client_testlib",
        "//tensorflow/python:framework",
        "//tensorflow/python:framework_for_generated_wrappers",
    ],
    tags = ["notap"],  # http://b/31080670
)

gpu_py_test(
    name = "stage_op_test",
    size = "medium",
    srcs = ["stage_op_test.py"],
    additional_deps = [
        "//tensorflow/python:array_ops",
        "//tensorflow/python:client_testlib",
        "//tensorflow/python:framework_for_generated_wrappers",
        "//tensorflow/python:math_ops",
        "//tensorflow/python:util",
        "//tensorflow/python:data_flow_ops",
    ],
)

gpu_py_test(
    name = "map_stage_op_test",
    size = "medium",
    srcs = ["map_stage_op_test.py"],
    additional_deps = [
        "//tensorflow/python:array_ops",
        "//tensorflow/python:client_testlib",
        "//tensorflow/python:framework_for_generated_wrappers",
        "//tensorflow/python:math_ops",
        "//tensorflow/python:util",
        "//tensorflow/python:data_flow_ops",
    ],
)

gpu_py_test(
    name = "concat_op_test",
    size = "medium",
    srcs = ["concat_op_test.py"],
    additional_deps = [
        "//third_party/py/numpy",
        "//tensorflow/python:array_ops",
        "//tensorflow/python:array_ops_gen",
        "//tensorflow/python:client_testlib",
        "//tensorflow/python:errors",
        "//tensorflow/python:framework_for_generated_wrappers",
        "//tensorflow/python:gradients",
        "//tensorflow/python:math_ops",
        "//tensorflow/python:variables",
    ],
)

gpu_py_test(
    name = "large_concat_op_test",
    size = "medium",
    srcs = ["large_concat_op_test.py"],
    additional_deps = [
        "//tensorflow/python:array_ops",
        "//tensorflow/python:client_testlib",
        "//tensorflow/python:framework_for_generated_wrappers",
    ],
    tags = [
        "nomsan",
        "notsan",
    ],
)

gpu_py_test(
    name = "conv_ops_3d_test",
    size = "medium",
    srcs = ["conv_ops_3d_test.py"],
    additional_deps = [
        "//tensorflow/python:client_testlib",
        "//tensorflow/python:framework_for_generated_wrappers",
        "//tensorflow/python:nn_grad",
        "//tensorflow/python:nn_ops",
    ],
    shard_count = 20,
)

gpu_py_test(
    name = "cwise_ops_test",
    size = "medium",
    srcs = ["cwise_ops_test.py"],
    additional_deps = [
        "//third_party/py/numpy",
        "//tensorflow/python:array_ops",
        "//tensorflow/python:client_testlib",
        "//tensorflow/python:framework",
        "//tensorflow/python:framework_for_generated_wrappers",
        "//tensorflow/python:gradients",
        "//tensorflow/python:math_ops",
        "//tensorflow/python:math_ops_gen",
        "//tensorflow/python:nn_grad",
        "//tensorflow/python:platform",
        "//tensorflow/python:variables",
    ],
    shard_count = 50,
)

gpu_py_test(
    name = "cwise_ops_binary_test",
    size = "medium",
    srcs = ["cwise_ops_binary_test.py"],
    additional_deps = [
        "//third_party/py/numpy",
        "//tensorflow/python:array_ops",
        "//tensorflow/python:client_testlib",
        "//tensorflow/python:framework",
        "//tensorflow/python:framework_for_generated_wrappers",
        "//tensorflow/python:gradients",
        "//tensorflow/python:math_ops",
        "//tensorflow/python:math_ops_gen",
        "//tensorflow/python:nn_grad",
        "//tensorflow/python:platform",
        "//tensorflow/python:variables",
    ],
    shard_count = 50,
)

gpu_py_test(
    name = "cwise_ops_unary_test",
    size = "medium",
    srcs = ["cwise_ops_unary_test.py"],
    additional_deps = [
        "//third_party/py/numpy",
        "//tensorflow/python:array_ops",
        "//tensorflow/python:client_testlib",
        "//tensorflow/python:framework",
        "//tensorflow/python:framework_for_generated_wrappers",
        "//tensorflow/python:gradients",
        "//tensorflow/python:math_ops",
        "//tensorflow/python:math_ops_gen",
        "//tensorflow/python:nn_grad",
        "//tensorflow/python:platform",
        "//tensorflow/python:variables",
    ],
    shard_count = 50,
)

gpu_py_test(
    name = "embedding_ops_test",
    size = "medium",
    srcs = ["embedding_ops_test.py"],
    additional_deps = [
        "//third_party/py/numpy",
        "//tensorflow/python:array_ops",
        "//tensorflow/python:client_testlib",
        "//tensorflow/python:data_flow_ops",
        "//tensorflow/python:embedding_ops",
        "//tensorflow/python:framework",
        "//tensorflow/python:framework_for_generated_wrappers",
        "//tensorflow/python:init_ops",
        "//tensorflow/python:linalg_ops",
        "//tensorflow/python:math_ops",
        "//tensorflow/python:partitioned_variables",
        "//tensorflow/python:platform",
        "//tensorflow/python:state_ops",
        "//tensorflow/python:util",
        "//tensorflow/python:variable_scope",
        "//tensorflow/python:variables",
    ],
    shard_count = 20,
)

gpu_py_test(
    name = "linalg_grad_test",
    size = "medium",
    srcs = ["linalg_grad_test.py"],
    additional_deps = [
        "//third_party/py/numpy",
        "//tensorflow/python:array_ops",
        "//tensorflow/python:client_testlib",
        "//tensorflow/python:framework_for_generated_wrappers",
        "//tensorflow/python:gradients",
        "//tensorflow/python:linalg_ops",
        "//tensorflow/python:math_ops",
        "//tensorflow/python/ops/linalg",
    ],
    shard_count = 20,
)

gpu_py_test(
    name = "matrix_band_part_op_test",
    size = "medium",
    srcs = ["matrix_band_part_op_test.py"],
    additional_deps = [
        "//third_party/py/numpy",
        "//tensorflow/python:array_ops",
        "//tensorflow/python:client_testlib",
        "//tensorflow/python:framework_for_generated_wrappers",
    ],
    shard_count = 20,
)

gpu_py_test(
    name = "self_adjoint_eig_op_test",
    size = "medium",
    srcs = ["self_adjoint_eig_op_test.py"],
    additional_deps = [
        "//third_party/py/numpy",
        "//tensorflow/python:array_ops",
        "//tensorflow/python:client_testlib",
        "//tensorflow/python:framework_for_generated_wrappers",
        "//tensorflow/python:linalg_ops",
        "//tensorflow/python:math_ops",
    ],
    data = ["//tensorflow/python/kernel_tests/testdata:self_adjoint_eig_op_test_files"],
    shard_count = 20,
    tags = ["no_windows"],
)

gpu_py_test(
    name = "qr_op_test",
    size = "medium",
    srcs = ["qr_op_test.py"],
    additional_deps = [
        "//third_party/py/numpy",
        "//tensorflow/python:array_ops",
        "//tensorflow/python:client_testlib",
        "//tensorflow/python:framework_for_generated_wrappers",
        "//tensorflow/python:linalg_ops",
        "//tensorflow/python:math_ops",
    ],
    shard_count = 20,
)

gpu_py_test(
    name = "svd_op_test",
    size = "medium",
    srcs = ["svd_op_test.py"],
    additional_deps = [
        "//third_party/py/numpy",
        "//tensorflow/python:array_ops",
        "//tensorflow/python:client_testlib",
        "//tensorflow/python:framework_for_generated_wrappers",
        "//tensorflow/python:linalg_ops",
        "//tensorflow/python:math_ops",
    ],
    shard_count = 20,
    tags = [
        "no_oss",  # b/117185141.
        "nomsan",  # TODO(b/117236102): Re-enable in msan build.
    ],
)

gpu_py_test(
    name = "norm_op_test",
    size = "medium",
    srcs = ["norm_op_test.py"],
    additional_deps = [
        "//third_party/py/numpy",
        "//tensorflow/python:array_ops",
        "//tensorflow/python:client_testlib",
        "//tensorflow/python:framework_for_generated_wrappers",
        "//tensorflow/python:linalg_ops",
    ],
    shard_count = 20,
    # TODO(b/117236102): Re-enable in msan build.
    tags = [
        "no_windows_gpu",
        "nomsan",
    ],
)

gpu_py_test(
    name = "tensordot_op_test",
    size = "medium",
    srcs = ["tensordot_op_test.py"],
    additional_deps = [
        "//third_party/py/numpy",
        "//tensorflow/python:array_ops",
        "//tensorflow/python:client_testlib",
        "//tensorflow/python:errors",
        "//tensorflow/python:framework_for_generated_wrappers",
        "//tensorflow/python:math_ops",
    ],
    shard_count = 20,
)

sycl_py_test(
    name = "basic_gpu_test",
    size = "small",
    srcs = ["basic_gpu_test.py"],
    additional_deps = [
        "//third_party/py/numpy",
        "//tensorflow/python:array_ops_gen",
        "//tensorflow/python:client_testlib",
        "//tensorflow/python:framework_for_generated_wrappers",
        "//tensorflow/python:math_ops",
        "//tensorflow/python:math_ops_gen",
    ],
)

tf_py_test(
    name = "sets_test",
    size = "medium",
    srcs = ["sets_test.py"],
    additional_deps = [
        "//third_party/py/numpy",
        "//tensorflow/python:errors",
        "//tensorflow/python:framework",
        "//tensorflow/python:framework_for_generated_wrappers",
        "//tensorflow/python:framework_test_lib",
        "//tensorflow/python:math_ops",
        "//tensorflow/python:platform_test",
        "//tensorflow/python:sets",
        "//tensorflow/python:sparse_ops",
    ],
)

tf_py_test(
    name = "weights_broadcast_test",
    size = "small",
    srcs = ["weights_broadcast_test.py"],
    additional_deps = [
        "//third_party/py/numpy",
        "//tensorflow/python:array_ops",
        "//tensorflow/python:client_testlib",
        "//tensorflow/python:errors",
        "//tensorflow/python:framework",
        "//tensorflow/python:framework_for_generated_wrappers",
        "//tensorflow/python:framework_test_lib",
        "//tensorflow/python:platform",
        "//tensorflow/python:weights_broadcast_ops",
    ],
    shard_count = 3,
)

tf_py_test(
    name = "metrics_test",
    size = "medium",
    srcs = ["metrics_test.py"],
    additional_deps = [
        "//third_party/py/numpy",
        "//tensorflow/python:array_ops",
        "//tensorflow/python:client_testlib",
        "//tensorflow/python:data_flow_grad",
        "//tensorflow/python:data_flow_ops",
        "//tensorflow/python:errors",
        "//tensorflow/python:framework",
        "//tensorflow/python:framework_for_generated_wrappers",
        "//tensorflow/python:metrics",
        "//tensorflow/python:nn_grad",
        "//tensorflow/python:random_ops",
        "//tensorflow/python:variables",
    ],
    shard_count = 20,
    tags = ["no_windows_gpu"],
)

tf_py_test(
    name = "confusion_matrix_test",
    size = "small",
    srcs = ["confusion_matrix_test.py"],
    additional_deps = [
        "//third_party/py/numpy",
        "//tensorflow/python:array_ops",
        "//tensorflow/python:client_testlib",
        "//tensorflow/python:confusion_matrix",
        "//tensorflow/python:framework_for_generated_wrappers",
        "//tensorflow/python:math_ops",
        "//tensorflow/python:random_ops",
    ],
)

tf_py_test(
    name = "bucketize_op_test",
    size = "small",
    srcs = ["bucketize_op_test.py"],
    additional_deps = [
        "//third_party/py/numpy",
        "//tensorflow/python:client_testlib",
        "//tensorflow/python:framework_for_generated_wrappers",
        "//tensorflow/python:math_ops",
    ],
)

tf_py_test(
    name = "sparse_cross_op_test",
    size = "small",
    srcs = ["sparse_cross_op_test.py"],
    additional_deps = [
        "//third_party/py/numpy",
        "//tensorflow/python:client_testlib",
        "//tensorflow/python:framework_for_generated_wrappers",
        "//tensorflow/python:sparse_ops",
    ],
)

tf_py_test(
    name = "garbage_collection_test",
    size = "small",
    srcs = ["garbage_collection_test.py"],
    additional_deps = [
        "//tensorflow/python/eager:context",
        "//tensorflow/python:framework_test_lib",
        "//tensorflow/python:resource_variable_ops",
        "//tensorflow/python:dtypes",
        "//tensorflow/python:tensor_array_ops",
        "//tensorflow/python:client_testlib",
    ],
)

tf_py_test(
    name = "accumulate_n_test",
    size = "small",
    srcs = ["accumulate_n_test.py"],
    additional_deps = [
        "//third_party/py/numpy",
        "//tensorflow/python:client_testlib",
        "//tensorflow/python:framework_for_generated_wrappers",
        "//tensorflow/python:framework_test_lib",
        "//tensorflow/python:gradients",
        "//tensorflow/python:math_ops",
        "//tensorflow/python:platform_test",
        "//tensorflow/python:variables",
    ],
)

tf_py_test(
    name = "accumulate_n_eager_test",
    size = "small",
    srcs = ["accumulate_n_eager_test.py"],
    additional_deps = [
        "//third_party/py/numpy",
        "//tensorflow/python:client_testlib",
        "//tensorflow/python:framework_for_generated_wrappers",
        "//tensorflow/python:framework_test_lib",
        "//tensorflow/python:gradients",
        "//tensorflow/python:math_ops",
        "//tensorflow/python:resource_variable_ops",
        "//tensorflow/python/eager:backprop",
        "//tensorflow/python/eager:context",
        "//tensorflow/python/eager:tape",
    ],
)

# Custom op tests
tf_custom_op_library(
    name = "ackermann_op.so",
    srcs = ["ackermann_op.cc"],
)

tf_py_test(
    name = "ackermann_test",
    size = "small",
    srcs = ["ackermann_test.py"],
    additional_deps = [
        "//tensorflow/python:client_testlib",
        "//tensorflow/python:framework",
        "//tensorflow/python:platform",
    ],
    data = [":ackermann_op.so"],
    tags = [
        "no_pip",
        "notap",
    ],
)

tf_custom_op_library(
    name = "duplicate_op.so",
    srcs = ["duplicate_op.cc"],
)

tf_py_test(
    name = "duplicate_op_test",
    size = "small",
    srcs = ["duplicate_op_test.py"],
    additional_deps = [
        "//tensorflow/python:client_testlib",
        "//tensorflow/python:framework",
        "//tensorflow/python:math_ops",
        "//tensorflow/python:platform",
    ],
    data = [":duplicate_op.so"],
    tags = [
        "no_pip",
        "notap",
    ],
)

tf_custom_op_library(
    name = "invalid_op.so",
    srcs = ["invalid_op.cc"],
)

tf_py_test(
    name = "invalid_op_test",
    size = "small",
    srcs = ["invalid_op_test.py"],
    additional_deps = [
        "//tensorflow/python:client_testlib",
        "//tensorflow/python:errors",
        "//tensorflow/python:framework",
        "//tensorflow/python:platform",
    ],
    data = [":invalid_op.so"],
    tags = [
        "no_pip",
        "notap",
    ],
)

gpu_py_test(
    name = "cond_v2_test",
    size = "medium",
    srcs = ["cond_v2_test.py"],
    additional_deps = [
        "//tensorflow/python:array_ops",
        "//tensorflow/python:test_ops",
        "//tensorflow/python:client_testlib",
        "//tensorflow/python:cond_v2",
        "//tensorflow/python:constant_op",
        "//tensorflow/python:control_flow_ops",
        "//tensorflow/python:dtypes",
        "//tensorflow/python:framework",
        "//tensorflow/python:framework_ops",
        "//tensorflow/python:gradients",
        "//tensorflow/python:training",
    ],
    grpc_enabled = True,
)

gpu_py_test(
    name = "while_v2_test",
    size = "medium",
    srcs = ["while_v2_test.py"],
    additional_deps = [
        "@absl_py//absl/testing:parameterized",
        "//tensorflow/core:protos_all_py",
        "//tensorflow/python:array_ops",
        "//tensorflow/python:client_testlib",
        "//tensorflow/python:constant_op",
        "//tensorflow/python:control_flow_ops",
        "//tensorflow/python:dtypes",
        "//tensorflow/python:framework",
        "//tensorflow/python:framework_ops",
        "//tensorflow/python:functional_ops",
        "//tensorflow/python:gradients_impl",
        "//tensorflow/python:list_ops",
        "//tensorflow/python:math_ops",
        "//tensorflow/python:tensor_array_grad",
        "//tensorflow/python:tf_optimizer",
        "//tensorflow/python:while_v2",
    ],
    grpc_enabled = True,
)<|MERGE_RESOLUTION|>--- conflicted
+++ resolved
@@ -2728,10 +2728,7 @@
     ],
 )
 
-<<<<<<< HEAD
-gpu_py_test(
-=======
-cuda_py_test(
+gpu_py_test(
     name = "huge_slice_op_test",
     size = "medium",
     srcs = ["huge_slice_op_test.py"],
@@ -2747,8 +2744,7 @@
     ],
 )
 
-cuda_py_test(
->>>>>>> 799686e5
+gpu_py_test(
     name = "sparse_matmul_op_test",
     size = "medium",
     srcs = ["sparse_matmul_op_test.py"],
