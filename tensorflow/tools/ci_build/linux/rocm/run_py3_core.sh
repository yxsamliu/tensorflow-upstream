--- conflicted
+++ resolved
@@ -74,14 +74,6 @@
     -//tensorflow/python/kernel_tests:scatter_nd_ops_test \
     -//tensorflow/python/kernel_tests:scatter_ops_test \
     -//tensorflow/python/kernel_tests:segment_reduction_ops_test \
-<<<<<<< HEAD
-    -//tensorflow/python/kernel_tests:self_adjoint_eig_op_test \
-    -//tensorflow/python/kernel_tests:svd_op_test \
-    -//tensorflow/python/kernel_tests:tensor_array_ops_test \
-    -//tensorflow/python/kernel_tests:tensordot_op_test \
-    -//tensorflow/python/kernel_tests:variable_scope_test \
-=======
->>>>>>> 95a75c73
     -//tensorflow/python/profiler/internal:run_metadata_test \
     -//tensorflow/python/profiler:profile_context_test \
     -//tensorflow/python/profiler:profiler_test \
@@ -108,11 +100,4 @@
     -//tensorflow/python/estimator:baseline_test \
     -//tensorflow/python/estimator:dnn_test \
     -//tensorflow/python/estimator:estimator_test \
-<<<<<<< HEAD
-    -//tensorflow/python/estimator:linear_test \
-    -//tensorflow/python/estimator:dnn_linear_combined_test
-
-# Note: temp. disabling 92 unit tests in order to esablish a CI baseline (2018/06/13)
-=======
-    -//tensorflow/python/estimator:linear_test
->>>>>>> 95a75c73
+    -//tensorflow/python/estimator:linear_test