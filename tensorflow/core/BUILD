--- conflicted
+++ resolved
@@ -3090,15 +3090,10 @@
         "platform/device_tracer.h",
     ],
     copts = tf_copts(),
-<<<<<<< HEAD
     gpu_deps = if_cuda_is_configured(tf_additional_cupti_wrapper_deps() + tf_additional_device_tracer_cuda_deps()),
-    visibility = ["//visibility:private"],
-=======
-    cuda_deps = if_cuda_is_configured(tf_additional_cupti_wrapper_deps() + tf_additional_device_tracer_cuda_deps()),
     visibility = [
         "//tensorflow:internal",
     ],
->>>>>>> 54588d50
     deps = [
         ":core_cpu_internal",
         ":lib",
