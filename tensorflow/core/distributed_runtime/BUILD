# Description:
# A distributed runtime for TensorFlow, which allows graph execution
# to be distributed and performed in parallel across multiple
# processes.

licenses(["notice"])  # Apache 2.0

exports_files(["LICENSE"])

filegroup(
    name = "c_srcs",
    data = glob([
        "**/*.cc",
        "**/*.h",
    ]),
)

load("//tensorflow:tensorflow.bzl", "tf_cc_test")
load("//tensorflow:tensorflow.bzl", "tf_gpu_cc_test")
load("//tensorflow:tensorflow.bzl", "tf_gpu_cc_tests")
load("//tensorflow:tensorflow.bzl", "tf_copts")

# For platform specific build config
load(
    "//tensorflow/core:platform/default/build_config.bzl",
    "tf_kernel_tests_linkstatic",
)
load(
    "//tensorflow/core:platform/default/build_config_root.bzl",
    "tf_gpu_tests_tags",
)

package(default_visibility = [
    "//tensorflow:internal",
])

cc_library(
    name = "partial_run_mgr",
    srcs = ["partial_run_mgr.cc"],
    hdrs = ["partial_run_mgr.h"],
    deps = [
        ":worker_interface",
        "//tensorflow/core:framework",
        "//tensorflow/core:lib",
    ],
)

tf_cc_test(
    name = "partial_run_mgr_test",
    size = "small",
    srcs = ["partial_run_mgr_test.cc"],
    deps = [
        ":partial_run_mgr",
        "//tensorflow/core:lib",
        "//tensorflow/core:test",
        "//tensorflow/core:test_main",
    ],
)

cc_library(
    name = "message_wrappers",
    srcs = ["message_wrappers.cc"],
    hdrs = ["message_wrappers.h"],
    deps = [
        "//tensorflow/core:framework",
        "//tensorflow/core:master_proto_cc",
        "//tensorflow/core:proto_text",
        "//tensorflow/core:protos_all_cc",
        "//tensorflow/core:worker_proto_cc",
    ],
)

tf_cc_test(
    name = "message_wrappers_test",
    size = "small",
    srcs = ["message_wrappers_test.cc"],
    deps = [
        ":message_wrappers",
        "//tensorflow/core:protos_all_cc",
        "//tensorflow/core:tensor_testutil",
        "//tensorflow/core:test",
        "//tensorflow/core:test_main",
    ],
)

cc_library(
    name = "worker_session",
    srcs = [
        "cluster_function_library_runtime.cc",
        "worker_session.cc",
    ],
    hdrs = [
        "cluster_function_library_runtime.h",
        "worker_session.h",
    ],
    deps = [
        ":graph_mgr",
        ":worker_cache",
        ":worker_interface",
        "//tensorflow/core:core_cpu_internal",
        "//tensorflow/core:framework",
        "//tensorflow/core:lib_internal",
        "//tensorflow/core:protos_all_cc",
    ],
)

tf_cc_test(
    name = "cluster_function_library_runtime_test",
    srcs = ["cluster_function_library_runtime_test.cc"],
    linkstatic = tf_kernel_tests_linkstatic(),
    deps = [
        ":worker_session",
        "//tensorflow/core:framework_internal",
        "//tensorflow/core:test",
        "//tensorflow/core:test_main",
        "//tensorflow/core:testlib",
        "//tensorflow/core/distributed_runtime/rpc:grpc_channel",
        "//tensorflow/core/distributed_runtime/rpc:grpc_testlib",
        "//tensorflow/core/distributed_runtime/rpc:grpc_worker_cache",
        "//tensorflow/core/kernels:cast_op",
        "//tensorflow/core/kernels:cwise_op",
    ],
)

cc_library(
    name = "session_mgr",
    srcs = ["session_mgr.cc"],
    hdrs = ["session_mgr.h"],
    deps = [
        ":graph_mgr",
        ":worker_cache_wrapper",
        ":worker_session",
        "//tensorflow/core:core_cpu_internal",
        "//tensorflow/core:lib",
        "//tensorflow/core:protos_all_cc",
        "//tensorflow/core:ptr_util",
        "//tensorflow/core:worker_proto_cc",
    ],
)

tf_cc_test(
    name = "session_mgr_test",
    size = "small",
    srcs = ["session_mgr_test.cc"],
    deps = [
        ":session_mgr",
        ":worker_env",
        "//tensorflow/core:protos_all_cc",
        "//tensorflow/core:test",
        "//tensorflow/core:test_main",
        "//tensorflow/core/distributed_runtime/rpc:rpc_rendezvous_mgr",
    ],
)

cc_library(
    name = "worker_env",
    hdrs = ["worker_env.h"],
    deps = ["//tensorflow/core:lib"],
)

cc_library(
    name = "tensor_coding",
    srcs = ["tensor_coding.cc"],
    hdrs = [
        "tensor_coding.h",
    ],
    deps = [
        "//tensorflow/core:core_cpu_internal",
        "//tensorflow/core:framework",
        "//tensorflow/core:lib",
        "//tensorflow/core:protos_all_cc",
        "//tensorflow/core:worker_proto_cc",
    ],
)

cc_library(
    name = "worker_interface",
    hdrs = [
        "worker_interface.h",
    ],
    deps = [
        ":call_options",
        ":message_wrappers",
        "//tensorflow/core:core_cpu_internal",
        "//tensorflow/core:lib",
        "//tensorflow/core:worker_proto_cc",
    ],
)

cc_library(
    name = "worker",
    srcs = ["worker.cc"],
    hdrs = [
        "worker.h",
    ],
    deps = [
        ":graph_mgr",
        ":partial_run_mgr",
        ":rendezvous_mgr_interface",
        ":session_mgr",
        ":tensor_coding",
        ":worker_interface",
        ":worker_session",
        "//tensorflow/core:core_cpu_internal",
        "//tensorflow/core:lib_internal",
    ],
)

cc_library(
    name = "call_options",
    srcs = ["call_options.cc"],
    hdrs = ["call_options.h"],
    deps = [
        "//tensorflow/core:lib",
    ],
)

tf_cc_test(
    name = "call_options_test",
    size = "small",
    srcs = ["call_options_test.cc"],
    deps = [
        ":call_options",
        "//tensorflow/core:test",
        "//tensorflow/core:test_main",
    ],
)

tf_cc_test(
    name = "tensor_coding_test",
    size = "small",
    srcs = ["tensor_coding_test.cc"],
    linkstatic = 1,
    deps = [
        ":tensor_coding",
        "//tensorflow/core:core_cpu",
        "//tensorflow/core:core_cpu_base",
        "//tensorflow/core:framework",
        "//tensorflow/core:lib",
        "//tensorflow/core:protos_all_cc",
        "//tensorflow/core:tensor_testutil",
        "//tensorflow/core:test",
        "//tensorflow/core:test_main",
        "//tensorflow/core:worker_proto_cc",
    ],
)

cc_library(
    name = "worker_cache",
    hdrs = ["worker_cache.h"],
    deps = [
        ":worker_interface",
        "//tensorflow/core:lib",
        "//tensorflow/core:protos_all_cc",
    ],
)

cc_library(
    name = "worker_cache_wrapper",
    hdrs = ["worker_cache_wrapper.h"],
    deps = [
        ":worker_cache",
        "//tensorflow/core:lib",
        "//tensorflow/core:protos_all_cc",
    ],
)

cc_library(
    name = "remote_device",
    srcs = ["remote_device.cc"],
    hdrs = ["remote_device.h"],
    deps = [
        ":worker_cache",
        ":worker_interface",
        "//tensorflow/core:core_cpu_internal",
        "//tensorflow/core:lib",
        "//tensorflow/core:worker_proto_cc",
    ],
)

cc_library(
    name = "master_interface",
    hdrs = ["master_interface.h"],
    deps = [
        ":call_options",
        ":message_wrappers",
        "//tensorflow/core:lib",
        "//tensorflow/core:master_proto_cc",
    ],
)

cc_library(
    name = "master",
    srcs = ["master.cc"],
    hdrs = ["master.h"],
    deps = [
        ":call_options",
        ":master_env",
        ":master_session",
        ":remote_device",
        ":worker_cache",
        ":worker_interface",
        "//tensorflow/core:core_cpu",
        "//tensorflow/core:core_cpu_internal",
        "//tensorflow/core:framework",
        "//tensorflow/core:lib",
        "//tensorflow/core:lib_internal",
        "//tensorflow/core:master_proto_cc",
        "//tensorflow/core:protos_all_cc",
        "//tensorflow/core:worker_proto_cc",
    ],
)

cc_library(
    name = "master_session",
    srcs = ["master_session.cc"],
    hdrs = ["master_session.h"],
    deps = [
        ":call_options",
        ":master_env",
        ":message_wrappers",
        ":scheduler",
        ":worker_cache",
        ":worker_interface",
        "//tensorflow/core:core_cpu",
        "//tensorflow/core:core_cpu_internal",
        "//tensorflow/core:framework",
        "//tensorflow/core:graph",
        "//tensorflow/core:lib",
        "//tensorflow/core:lib_internal",
        "//tensorflow/core:master_proto_cc",
        "//tensorflow/core:protos_all_cc",
        "//tensorflow/core/debug:debug_graph_utils",
    ],
)

cc_library(
    name = "local_master",
    srcs = ["local_master.cc"],
    hdrs = ["local_master.h"],
    deps = [
        ":master",
        ":master_interface",
        "//tensorflow/core:lib",
    ],
)

cc_library(
    name = "rendezvous_mgr_interface",
    srcs = [],
    hdrs = ["rendezvous_mgr_interface.h"],
    deps = [
        ":worker_env",
        "//tensorflow/core:framework_internal",
        "//tensorflow/core:lib",
    ],
)

cc_library(
    name = "scheduler",
    srcs = ["scheduler.cc"],
    hdrs = ["scheduler.h"],
    deps = [
        "//tensorflow/core:core_cpu_internal",
        "//tensorflow/core:framework",
        "//tensorflow/core:graph",
        "//tensorflow/core:tensorflow_opensource",
    ],
)

cc_library(
    name = "base_rendezvous_mgr",
    srcs = ["base_rendezvous_mgr.cc"],
    hdrs = ["base_rendezvous_mgr.h"],
    copts = tf_copts(),
    deps = [
        ":rendezvous_mgr_interface",
        ":worker_cache",
        ":worker_env",
        ":worker_interface",
        ":worker_session",
        "//tensorflow/core:core_cpu_internal",
        "//tensorflow/core:framework",
        "//tensorflow/core:framework_internal",
        "//tensorflow/core:lib",
        "//tensorflow/core:lib_internal",
    ],
)

cc_library(
    name = "master_env",
    hdrs = ["master_env.h"],
    deps = [
        ":worker_cache",
        "//tensorflow/core:protos_all_cc",
        "//tensorflow/core:session_options",
    ],
)

cc_library(
    name = "graph_mgr",
    srcs = ["graph_mgr.cc"],
    hdrs = ["graph_mgr.h"],
    deps = [
        ":message_wrappers",
        ":rendezvous_mgr_interface",
        ":worker_env",
        "//tensorflow/core:core_cpu_internal",
        "//tensorflow/core:framework",
        "//tensorflow/core:graph",
        "//tensorflow/core:lib",
        "//tensorflow/core:lib_internal",
        "//tensorflow/core:protos_all_cc",
        "//tensorflow/core:worker_proto_cc",
        "//tensorflow/core/debug",
    ],
)

cc_library(
    name = "worker_cache_partial",
    srcs = ["worker_cache_partial.cc"],
    hdrs = ["worker_cache_partial.h"],
    deps = [
        ":worker_cache",
        ":worker_interface",
        "//tensorflow/core:core_cpu_internal",
        "//tensorflow/core:framework",
        "//tensorflow/core:lib",
        "//tensorflow/core:worker_proto_cc",
    ],
)

cc_library(
    name = "worker_cache_logger",
    srcs = ["worker_cache_logger.cc"],
    hdrs = ["worker_cache_logger.h"],
    deps = [
        "//tensorflow/core:core_cpu_internal",
        "//tensorflow/core:lib",
        "//tensorflow/core:protos_all_cc",
    ],
)

cc_library(
    name = "server_lib",
    srcs = ["server_lib.cc"],
    hdrs = ["server_lib.h"],
    deps = [
        "//tensorflow/core:framework_internal",
        "//tensorflow/core:lib",
        "//tensorflow/core:protos_all_cc",
    ],
)

<<<<<<< HEAD
# TODO(mrry): Move executor_test.cc to ../common_runtime when once it no longer depends
# on grpc_testlib.
tf_gpu_cc_tests(
    name = "executor_tests",
=======
cc_library(
    name = "collective_rma_distributed",
    srcs = ["collective_rma_distributed.cc"],
    hdrs = ["collective_rma_distributed.h"],
    deps = [
        ":worker_cache",
        "//tensorflow/core:core_cpu_internal",
        "//tensorflow/core:framework",
        "//tensorflow/core:lib",
        "//tensorflow/core:lib_internal",  # protobuf::Any
        "//tensorflow/core:protos_all_cc",
        "//tensorflow/core:worker_proto_cc",
    ],
)

tf_cc_test(
    name = "collective_rma_distributed_test",
    size = "small",
    srcs = ["collective_rma_distributed_test.cc"],
    deps = [
        ":collective_rma_distributed",
        ":device_resolver_distributed",
        ":test_utils",
        "//tensorflow/core:core_cpu_lib",
        "//tensorflow/core:framework",
        "//tensorflow/core:lib",
        "//tensorflow/core:protos_all_cc",
        "//tensorflow/core:test",
        "//tensorflow/core:test_main",
        "//tensorflow/core:testlib",
        "//tensorflow/core:worker_proto_cc",
    ],
)

cc_library(
    name = "collective_param_resolver_distributed",
    srcs = ["collective_param_resolver_distributed.cc"],
    hdrs = ["collective_param_resolver_distributed.h"],
    deps = [
        ":call_options",
        ":device_resolver_distributed",
        ":worker_cache",
        "//tensorflow/core:core_cpu_internal",
        "//tensorflow/core:framework",
        "//tensorflow/core:lib",
        "//tensorflow/core:protos_all_cc",
        "//tensorflow/core:worker_proto_cc",
    ],
)

cc_library(
    name = "test_utils",
    srcs = [],
    hdrs = ["test_utils.h"],
    deps = [
        ":worker_cache",
        ":worker_interface",
    ],
)

tf_cc_test(
    name = "collective_param_resolver_distributed_test",
    size = "small",
    srcs = ["collective_param_resolver_distributed_test.cc"],
    deps = [
        ":collective_param_resolver_distributed",
        ":device_resolver_distributed",
        ":test_utils",
        "//tensorflow/core:core_cpu_lib",
        "//tensorflow/core:framework",
        "//tensorflow/core:lib",
        "//tensorflow/core:protos_all_cc",
        "//tensorflow/core:test",
        "//tensorflow/core:test_main",
        "//tensorflow/core:testlib",
    ],
)

cc_library(
    name = "device_resolver_distributed",
    srcs = ["device_resolver_distributed.cc"],
    hdrs = ["device_resolver_distributed.h"],
    deps = [
        ":worker_cache",
        "//tensorflow/core:core_cpu_internal",
        "//tensorflow/core:framework",
        "//tensorflow/core:lib",
        "//tensorflow/core:protos_all_cc",
        "//tensorflow/core:worker_proto_cc",
    ],
)

tf_cc_test(
    name = "device_resolver_distributed_test",
    size = "small",
    srcs = ["device_resolver_distributed_test.cc"],
    deps = [
        ":device_resolver_distributed",
        ":test_utils",
        "//tensorflow/core:core_cpu_lib",
        "//tensorflow/core:framework",
        "//tensorflow/core:lib",
        "//tensorflow/core:protos_all_cc",
        "//tensorflow/core:test",
        "//tensorflow/core:test_main",
        "//tensorflow/core:testlib",
    ],
)

tf_cuda_cc_test(
    name = "master_test",
>>>>>>> cc287a2b
    size = "medium",
    srcs = [
        "master_test.cc",
    ],
    linkstatic = tf_kernel_tests_linkstatic(),
<<<<<<< HEAD
    tags = tf_gpu_tests_tags(),
=======
    tags = tf_cuda_tests_tags() + [
        "manual",  # TODO(b/27683709): Re-enable when not flaky.
        "notap",  # TODO(b/27683709): Re-enable when not flaky.
        "noguitar",  # TODO(b/27683709): Re-enable when not flaky.
        "nooss",  # TODO(b/27683709): Re-enable when not flaky.
    ],
>>>>>>> cc287a2b
    deps = [
        ":master",
        ":remote_device",
        ":worker_interface",
        "//tensorflow/core:core_cpu",
        "//tensorflow/core:core_cpu_internal",
        "//tensorflow/core:framework",
        "//tensorflow/core:framework_internal",
        "//tensorflow/core:lib",
        "//tensorflow/core:lib_internal",
        "//tensorflow/core:master_proto_cc",
        "//tensorflow/core:protos_all_cc",
        "//tensorflow/core:test",
        "//tensorflow/core:test_main",
        "//tensorflow/core:testlib",
        "//tensorflow/core/distributed_runtime/rpc:grpc_channel",
        "//tensorflow/core/distributed_runtime/rpc:grpc_master_service_impl",
        "//tensorflow/core/distributed_runtime/rpc:grpc_testlib",
        "//tensorflow/core/distributed_runtime/rpc:grpc_util",
        "//tensorflow/core/distributed_runtime/rpc:grpc_worker_cache",
        "//tensorflow/core/kernels:control_flow_ops",
        "//tensorflow/core/kernels:cwise_op",
        "//tensorflow/core/kernels:dense_update_ops",
        "//tensorflow/core/kernels:identity_op",
        "//tensorflow/core/kernels:variable_ops",
        "@grpc//:grpc++_unsecure",
    ],
)

tf_gpu_cc_test(
    name = "remote_device_test",
    size = "small",
    srcs = ["remote_device_test.cc"],
    linkstatic = tf_kernel_tests_linkstatic(),
    tags = tf_gpu_tests_tags() + [
        "manual",
        "notap",  # Memory leak due to b/62910646
        "noguitar",  # Memory leak due to b/62910646
    ],
    deps = [
        ":master",
        ":remote_device",
        ":worker_interface",
        "//tensorflow/core:core_cpu",
        "//tensorflow/core:core_cpu_internal",
        "//tensorflow/core:framework",
        "//tensorflow/core:framework_internal",
        "//tensorflow/core:lib",
        "//tensorflow/core:lib_internal",
        "//tensorflow/core:master_proto_cc",
        "//tensorflow/core:protos_all_cc",
        "//tensorflow/core:test",
        "//tensorflow/core:test_main",
        "//tensorflow/core:testlib",
        "//tensorflow/core/distributed_runtime/rpc:grpc_channel",
        "//tensorflow/core/distributed_runtime/rpc:grpc_testlib",
        "//tensorflow/core/distributed_runtime/rpc:grpc_util",
        "//tensorflow/core/distributed_runtime/rpc:grpc_worker_cache",
        "@grpc//:grpc++_unsecure",
    ],
)

tf_gpu_cc_test(
    name = "rpcbench_test",
    size = "small",
    srcs = ["rpcbench_test.cc"],
    linkstatic = 1,
    tags = tf_gpu_tests_tags(),
    deps = [
        "//tensorflow/cc:cc_ops",
        "//tensorflow/core:core_cpu",
        "//tensorflow/core:framework",
        "//tensorflow/core:lib",
        "//tensorflow/core:protos_all_cc",
        "//tensorflow/core:tensorflow",
        "//tensorflow/core:test",
        "//tensorflow/core:test_main",
        "//tensorflow/core:testlib",
        "//tensorflow/core/distributed_runtime:server_lib",
        "//tensorflow/core/distributed_runtime/rpc:grpc_server_lib",
        "//tensorflow/core/distributed_runtime/rpc:grpc_session",
        "//tensorflow/core/kernels:aggregate_ops",
        "//tensorflow/core/kernels:array",
    ],
)

cc_library(
    name = "request_id",
    srcs = ["request_id.cc"],
    hdrs = ["request_id.h"],
    deps = [
        "//tensorflow/core:lib",
        "//tensorflow/core:lib_internal",
    ],
)

tf_cc_test(
    name = "request_id_test",
    size = "small",
    srcs = ["request_id_test.cc"],
    deps = [
        ":request_id",
        "//tensorflow/core:test",
        "//tensorflow/core:test_main",
    ],
)

cc_library(
    name = "recent_request_ids",
    srcs = ["recent_request_ids.cc"],
    hdrs = ["recent_request_ids.h"],
    deps = [
        "//tensorflow/core:lib",
        "//tensorflow/core:worker_proto_cc",
    ],
)

tf_cc_test(
    name = "recent_request_ids_test",
    size = "small",
    srcs = ["recent_request_ids_test.cc"],
    deps = [
        ":recent_request_ids",
        ":request_id",
        "//tensorflow/core:lib",
        "//tensorflow/core:test",
        "//tensorflow/core:test_main",
        "//tensorflow/core:worker_proto_cc",
    ],
)<|MERGE_RESOLUTION|>--- conflicted
+++ resolved
@@ -452,12 +452,6 @@
     ],
 )
 
-<<<<<<< HEAD
-# TODO(mrry): Move executor_test.cc to ../common_runtime when once it no longer depends
-# on grpc_testlib.
-tf_gpu_cc_tests(
-    name = "executor_tests",
-=======
 cc_library(
     name = "collective_rma_distributed",
     srcs = ["collective_rma_distributed.cc"],
@@ -567,24 +561,19 @@
     ],
 )
 
-tf_cuda_cc_test(
+tf_gpu_cc_test(
     name = "master_test",
->>>>>>> cc287a2b
     size = "medium",
     srcs = [
         "master_test.cc",
     ],
     linkstatic = tf_kernel_tests_linkstatic(),
-<<<<<<< HEAD
-    tags = tf_gpu_tests_tags(),
-=======
-    tags = tf_cuda_tests_tags() + [
+    tags = tf_gpu_tests_tags() + [
         "manual",  # TODO(b/27683709): Re-enable when not flaky.
         "notap",  # TODO(b/27683709): Re-enable when not flaky.
         "noguitar",  # TODO(b/27683709): Re-enable when not flaky.
         "nooss",  # TODO(b/27683709): Re-enable when not flaky.
     ],
->>>>>>> cc287a2b
     deps = [
         ":master",
         ":remote_device",
