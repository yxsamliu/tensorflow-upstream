--- conflicted
+++ resolved
@@ -820,23 +820,15 @@
       srcs=srcs + tf_binary_additional_srcs(),
       size=size,
       args=args,
-<<<<<<< HEAD
       copts= _cuda_copts() + _rocm_copts() + tf_copts(),
-      data=data,
-      deps=deps
+      data=data + tf_binary_dynamic_kernel_dsos(kernels),
+      deps=deps + tf_binary_dynamic_kernel_deps(kernels)
           + if_cuda_is_configured([
               clean_dep("//tensorflow/core:cuda"),
               clean_dep("//tensorflow/core:gpu_lib")])
           + if_rocm_is_configured([
               clean_dep("//tensorflow/core:rocm"),
               clean_dep("//tensorflow/core:gpu_lib")]),
-=======
-      copts= _cuda_copts() + tf_copts(),
-      data=data + tf_binary_dynamic_kernel_dsos(kernels),
-      deps=deps + tf_binary_dynamic_kernel_deps(kernels) + if_cuda([
-          clean_dep("//tensorflow/core:cuda"),
-          clean_dep("//tensorflow/core:gpu_lib")]),
->>>>>>> 0ec10b4e
       linkopts=if_not_windows(["-lpthread", "-lm"]) + linkopts + _rpath_linkopts(name),
       linkstatic=linkstatic or select({
           # cc_tests with ".so"s in srcs incorrectly link on Darwin
