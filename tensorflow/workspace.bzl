# TensorFlow external dependencies that can be loaded in WORKSPACE files.

load("//third_party/gpus:cuda_configure.bzl", "cuda_configure")
load("//third_party/gpus:rocm_configure.bzl", "rocm_configure")
load("//third_party/tensorrt:tensorrt_configure.bzl", "tensorrt_configure")
load("//third_party:nccl/nccl_configure.bzl", "nccl_configure")
load("//third_party/mkl:build_defs.bzl", "mkl_repository")
load("//third_party/git:git_configure.bzl", "git_configure")
load("//third_party/py:python_configure.bzl", "python_configure")

load("//third_party/sycl:sycl_configure.bzl", "sycl_configure")
load("//third_party/systemlibs:syslibs_configure.bzl", "syslibs_configure")
load("//third_party/toolchains/remote:configure.bzl", "remote_execution_configure")
load("//third_party/toolchains/clang6:repo.bzl", "clang6_configure")
load("//third_party/toolchains/cpus/arm:arm_compiler_configure.bzl", "arm_compiler_configure")
load("//third_party:repo.bzl", "tf_http_archive")
load("//third_party/clang_toolchain:cc_configure_clang.bzl", "cc_download_clang_toolchain")
load("@io_bazel_rules_closure//closure/private:java_import_external.bzl", "java_import_external")
load("@io_bazel_rules_closure//closure:defs.bzl", "filegroup_external")
load(
    "//tensorflow/tools/def_file_filter:def_file_filter_configure.bzl",
    "def_file_filter_configure",
)
load("//third_party/aws:workspace.bzl", aws = "repo")
load("//third_party/flatbuffers:workspace.bzl", flatbuffers = "repo")
load("//third_party/highwayhash:workspace.bzl", highwayhash = "repo")
load("//third_party/hwloc:workspace.bzl", hwloc = "repo")
load("//third_party/icu:workspace.bzl", icu = "repo")
load("//third_party/jpeg:workspace.bzl", jpeg = "repo")
load("//third_party/nasm:workspace.bzl", nasm = "repo")
load("//third_party/kissfft:workspace.bzl", kissfft = "repo")
load("//third_party/keras_applications_archive:workspace.bzl", keras_applications = "repo")
load("//third_party/pasta:workspace.bzl", pasta = "repo")

def initialize_third_party():
    """ Load third party repositories.  See above load() statements. """
    aws()
    flatbuffers()
    highwayhash()
    hwloc()
    icu()
    keras_applications()
    kissfft()
    jpeg()
    nasm()
    pasta()

# Sanitize a dependency so that it works correctly from code that includes
# TensorFlow as a submodule.
def clean_dep(dep):
    return str(Label(dep))

# If TensorFlow is linked as a submodule.
# path_prefix is no longer used.
# tf_repo_name is thought to be under consideration.
def tf_workspace(path_prefix = "", tf_repo_name = ""):
    # Note that we check the minimum bazel version in WORKSPACE.
    clang6_configure(name = "local_config_clang6")
    cc_download_clang_toolchain(name = "local_config_download_clang")
    cuda_configure(name = "local_config_cuda")
    tensorrt_configure(name = "local_config_tensorrt")
    nccl_configure(name = "local_config_nccl")
    git_configure(name = "local_config_git")
    sycl_configure(name = "local_config_sycl")
    syslibs_configure(name = "local_config_syslibs")
    rocm_configure(name="local_config_rocm")
    python_configure(name = "local_config_python")
    rocm_configure(name = "local_config_rocm")
    remote_execution_configure(name = "local_config_remote_execution")

    initialize_third_party()

    # For windows bazel build
    # TODO: Remove def file filter when TensorFlow can export symbols properly on Windows.
    def_file_filter_configure(name = "local_config_def_file_filter")

    # Point //external/local_config_arm_compiler to //external/arm_compiler
    arm_compiler_configure(
        name = "local_config_arm_compiler",
        build_file = clean_dep("//third_party/toolchains/cpus/arm:BUILD"),
        remote_config_repo = "../arm_compiler",
    )

    mkl_repository(
        name = "mkl_linux",
        build_file = clean_dep("//third_party/mkl:mkl.BUILD"),
        sha256 = "f00dc3b142a5be399bdeebd7e7ea369545a35d4fb84c86f98b6b048d72685295",
        strip_prefix = "mklml_lnx_2019.0.1.20180928",
        urls = [
            "https://mirror.bazel.build/github.com/intel/mkl-dnn/releases/download/v0.17-rc/mklml_lnx_2019.0.1.20180928.tgz",
            "https://github.com/intel/mkl-dnn/releases/download/v0.17-rc/mklml_lnx_2019.0.1.20180928.tgz",
        ],
    )
    mkl_repository(
        name = "mkl_windows",
        build_file = clean_dep("//third_party/mkl:mkl.BUILD"),
        sha256 = "efef90b7b9613fab10f44c8ac4ff28db613a112c64ed94826d7e44df09c44b0b",
        strip_prefix = "mklml_win_2019.0.1.20180928",
        urls = [
            "https://mirror.bazel.build/github.com/intel/mkl-dnn/releases/download/v0.17-rc/mklml_win_2019.0.1.20180928.zip",
            "https://github.com/intel/mkl-dnn/releases/download/v0.17-rc/mklml_win_2019.0.1.20180928.zip",
        ],
    )
    mkl_repository(
        name = "mkl_darwin",
        build_file = clean_dep("//third_party/mkl:mkl.BUILD"),
        sha256 = "83f02938a0c095274db7b8b7b694157abafa3837c5cbaef740440d466c86a477",
        strip_prefix = "mklml_mac_2019.0.1.20180928",
        urls = [
            "https://mirror.bazel.build/github.com/intel/mkl-dnn/releases/download/v0.17-rc/mklml_mac_2019.0.1.20180928.tgz",
            "https://github.com/intel/mkl-dnn/releases/download/v0.17-rc/mklml_mac_2019.0.1.20180928.tgz",
        ],
    )

    if path_prefix:
        print("path_prefix was specified to tf_workspace but is no longer used " +
              "and will be removed in the future.")

    tf_http_archive(
        name = "mkl_dnn",
        build_file = clean_dep("//third_party/mkl_dnn:mkldnn.BUILD"),
        sha256 = "b100f57af4a2b59a3a37a1ba38f77b644d2107d758a1a7f4e51310063cd21e73",
        strip_prefix = "mkl-dnn-733fc908874c71a5285043931a1cf80aa923165c",
        urls = [
            "https://mirror.bazel.build/github.com/intel/mkl-dnn/archive/733fc908874c71a5285043931a1cf80aa923165c.tar.gz",
            "https://github.com/intel/mkl-dnn/archive/733fc908874c71a5285043931a1cf80aa923165c.tar.gz",
        ],
    )

    tf_http_archive(
        name = "com_google_absl",
        build_file = clean_dep("//third_party:com_google_absl.BUILD"),
        sha256 = "583e5801372a0bb12eb561858532e3bb9a3528f15f65cfc87b2c0f4c1ab1a0ca",
        strip_prefix = "abseil-cpp-111ca7060a6ff50115ca85b59f6b5d8c8c5e9105",
        urls = [
            "https://mirror.bazel.build/github.com/abseil/abseil-cpp/archive/111ca7060a6ff50115ca85b59f6b5d8c8c5e9105.tar.gz",
            "https://github.com/abseil/abseil-cpp/archive/111ca7060a6ff50115ca85b59f6b5d8c8c5e9105.tar.gz",
        ],
    )

    tf_http_archive(
        name = "eigen_archive",
        build_file = clean_dep("//third_party:eigen.BUILD"),
<<<<<<< HEAD
        patch_file = clean_dep("//third_party/eigen3:eigen_fix_compilation.patch"),
        sha256 = "48678550a32665331d729be87076e576f2502fff325f5b6c2c78ebf7b1b22c7b",
        strip_prefix = "eigen-eigen-bcc817c0ba98",
=======
        patch_file = clean_dep("//third_party/eigen3:gpu_packet_math.patch"),
        sha256 = "61f0017318a24cf940db14e57febecc524b24a9faa8ff4fa7f9f91630c4cd09d",
        strip_prefix = "eigen-eigen-5a4931dafc1c",
>>>>>>> bfba64f1
        urls = [
            "https://mirror.bazel.build/bitbucket.org/eigen/eigen/get/5a4931dafc1c.tar.gz",
            "https://bitbucket.org/eigen/eigen/get/5a4931dafc1c.tar.gz",
        ],
    )

    tf_http_archive(
        name = "arm_compiler",
        build_file = clean_dep("//:arm_compiler.BUILD"),
        sha256 = "970285762565c7890c6c087d262b0a18286e7d0384f13a37786d8521773bc969",
        strip_prefix = "tools-0e906ebc527eab1cdbf7adabff5b474da9562e9f/arm-bcm2708/arm-rpi-4.9.3-linux-gnueabihf",
        urls = [
            "https://mirror.bazel.build/github.com/raspberrypi/tools/archive/0e906ebc527eab1cdbf7adabff5b474da9562e9f.tar.gz",
            # Please uncomment me, when the next upgrade happens. Then
            # remove the whitelist entry in third_party/repo.bzl.
            # "https://github.com/raspberrypi/tools/archive/0e906ebc527eab1cdbf7adabff5b474da9562e9f.tar.gz",
        ],
    )

    tf_http_archive(
        name = "libxsmm_archive",
        build_file = clean_dep("//third_party:libxsmm.BUILD"),
        sha256 = "cd8532021352b4a0290d209f7f9bfd7c2411e08286a893af3577a43457287bfa",
        strip_prefix = "libxsmm-1.9",
        urls = [
            "https://mirror.bazel.build/github.com/hfp/libxsmm/archive/1.9.tar.gz",
            "https://github.com/hfp/libxsmm/archive/1.9.tar.gz",
        ],
    )

    tf_http_archive(
        name = "com_googlesource_code_re2",
        sha256 = "a31397714a353587413d307337d0b58f8a2e20e2b9d02f2e24e3463fa4eeda81",
        strip_prefix = "re2-2018-10-01",
        system_build_file = clean_dep("//third_party/systemlibs:re2.BUILD"),
        urls = [
            "https://mirror.bazel.build/github.com/google/re2/archive/2018-10-01.tar.gz",
            "https://github.com/google/re2/archive/2018-10-01.tar.gz",
        ],
    )

    tf_http_archive(
        name = "com_github_googlecloudplatform_google_cloud_cpp",
        sha256 = "886bcba3616d5f362838a2d86ae0198dd3670a84a84c82291cda6c30e14779fc",
        strip_prefix = "google-cloud-cpp-0.5.0",
        system_build_file = clean_dep("//third_party/systemlibs:google_cloud_cpp.BUILD"),
        system_link_files = {
            "//third_party/systemlibs:google_cloud_cpp.google.cloud.bigtable.BUILD": "google/cloud/bigtable/BUILD",
        },
        urls = [
            "https://mirror.bazel.build/github.com/GoogleCloudPlatform/google-cloud-cpp/archive/v0.5.0.tar.gz",
            "https://github.com/GoogleCloudPlatform/google-cloud-cpp/archive/v0.5.0.tar.gz",
        ],
    )

    tf_http_archive(
        name = "com_github_googleapis_googleapis",
        build_file = clean_dep("//third_party:googleapis.BUILD"),
        sha256 = "824870d87a176f26bcef663e92051f532fac756d1a06b404055dc078425f4378",
        strip_prefix = "googleapis-f81082ea1e2f85c43649bee26e0d9871d4b41cdb",
        system_build_file = clean_dep("//third_party/systemlibs:googleapis.BUILD"),
        urls = [
            "https://mirror.bazel.build/github.com/googleapis/googleapis/archive/f81082ea1e2f85c43649bee26e0d9871d4b41cdb.zip",
            "https://github.com/googleapis/googleapis/archive/f81082ea1e2f85c43649bee26e0d9871d4b41cdb.zip",
        ],
    )

    tf_http_archive(
        name = "gemmlowp",
        sha256 = "b87faa7294dfcc5d678f22a59d2c01ca94ea1e2a3b488c38a95a67889ed0a658",
        strip_prefix = "gemmlowp-38ebac7b059e84692f53e5938f97a9943c120d98",
        urls = [
            "https://mirror.bazel.build/github.com/google/gemmlowp/archive/38ebac7b059e84692f53e5938f97a9943c120d98.zip",
            "https://github.com/google/gemmlowp/archive/38ebac7b059e84692f53e5938f97a9943c120d98.zip",
        ],
    )

    tf_http_archive(
        name = "farmhash_archive",
        build_file = clean_dep("//third_party:farmhash.BUILD"),
        sha256 = "6560547c63e4af82b0f202cb710ceabb3f21347a4b996db565a411da5b17aba0",
        strip_prefix = "farmhash-816a4ae622e964763ca0862d9dbd19324a1eaf45",
        urls = [
            "https://mirror.bazel.build/github.com/google/farmhash/archive/816a4ae622e964763ca0862d9dbd19324a1eaf45.tar.gz",
            "https://github.com/google/farmhash/archive/816a4ae622e964763ca0862d9dbd19324a1eaf45.tar.gz",
        ],
    )

    tf_http_archive(
        name = "png_archive",
        build_file = clean_dep("//third_party:png.BUILD"),
        patch_file = clean_dep("//third_party:png_fix_rpi.patch"),
        sha256 = "e45ce5f68b1d80e2cb9a2b601605b374bdf51e1798ef1c2c2bd62131dfcf9eef",
        strip_prefix = "libpng-1.6.34",
        system_build_file = clean_dep("//third_party/systemlibs:png.BUILD"),
        urls = [
            "https://mirror.bazel.build/github.com/glennrp/libpng/archive/v1.6.34.tar.gz",
            "https://github.com/glennrp/libpng/archive/v1.6.34.tar.gz",
        ],
    )

    tf_http_archive(
        name = "org_sqlite",
        build_file = clean_dep("//third_party:sqlite.BUILD"),
        sha256 = "ad68c1216c3a474cf360c7581a4001e952515b3649342100f2d7ca7c8e313da6",
        strip_prefix = "sqlite-amalgamation-3240000",
        system_build_file = clean_dep("//third_party/systemlibs:sqlite.BUILD"),
        urls = [
            "https://mirror.bazel.build/www.sqlite.org/2018/sqlite-amalgamation-3240000.zip",
            "https://www.sqlite.org/2018/sqlite-amalgamation-3240000.zip",
        ],
    )

    tf_http_archive(
        name = "gif_archive",
        build_file = clean_dep("//third_party:gif.BUILD"),
        sha256 = "34a7377ba834397db019e8eb122e551a49c98f49df75ec3fcc92b9a794a4f6d1",
        strip_prefix = "giflib-5.1.4",
        system_build_file = clean_dep("//third_party/systemlibs:gif.BUILD"),
        urls = [
            "https://mirror.bazel.build/ufpr.dl.sourceforge.net/project/giflib/giflib-5.1.4.tar.gz",
            "http://pilotfiber.dl.sourceforge.net/project/giflib/giflib-5.1.4.tar.gz",
        ],
    )

    tf_http_archive(
        name = "six_archive",
        build_file = clean_dep("//third_party:six.BUILD"),
        sha256 = "105f8d68616f8248e24bf0e9372ef04d3cc10104f1980f54d57b2ce73a5ad56a",
        strip_prefix = "six-1.10.0",
        system_build_file = clean_dep("//third_party/systemlibs:six.BUILD"),
        urls = [
            "https://mirror.bazel.build/pypi.python.org/packages/source/s/six/six-1.10.0.tar.gz",
            "https://pypi.python.org/packages/source/s/six/six-1.10.0.tar.gz",
        ],
    )

    tf_http_archive(
        name = "astor_archive",
        build_file = clean_dep("//third_party:astor.BUILD"),
        sha256 = "95c30d87a6c2cf89aa628b87398466840f0ad8652f88eb173125a6df8533fb8d",
        strip_prefix = "astor-0.7.1",
        system_build_file = clean_dep("//third_party/systemlibs:astor.BUILD"),
        urls = [
            "https://mirror.bazel.build/pypi.python.org/packages/99/80/f9482277c919d28bebd85813c0a70117214149a96b08981b72b63240b84c/astor-0.7.1.tar.gz",
            "https://pypi.python.org/packages/99/80/f9482277c919d28bebd85813c0a70117214149a96b08981b72b63240b84c/astor-0.7.1.tar.gz",
        ],
    )

    tf_http_archive(
        name = "gast_archive",
        build_file = clean_dep("//third_party:gast.BUILD"),
        sha256 = "7068908321ecd2774f145193c4b34a11305bd104b4551b09273dfd1d6a374930",
        strip_prefix = "gast-0.2.0",
        system_build_file = clean_dep("//third_party/systemlibs:gast.BUILD"),
        urls = [
            "https://mirror.bazel.build/pypi.python.org/packages/5c/78/ff794fcae2ce8aa6323e789d1f8b3b7765f601e7702726f430e814822b96/gast-0.2.0.tar.gz",
            "https://pypi.python.org/packages/5c/78/ff794fcae2ce8aa6323e789d1f8b3b7765f601e7702726f430e814822b96/gast-0.2.0.tar.gz",
        ],
    )

    tf_http_archive(
        name = "termcolor_archive",
        build_file = clean_dep("//third_party:termcolor.BUILD"),
        sha256 = "1d6d69ce66211143803fbc56652b41d73b4a400a2891d7bf7a1cdf4c02de613b",
        strip_prefix = "termcolor-1.1.0",
        system_build_file = clean_dep("//third_party/systemlibs:termcolor.BUILD"),
        urls = [
            "https://mirror.bazel.build/pypi.python.org/packages/8a/48/a76be51647d0eb9f10e2a4511bf3ffb8cc1e6b14e9e4fab46173aa79f981/termcolor-1.1.0.tar.gz",
            "https://pypi.python.org/packages/8a/48/a76be51647d0eb9f10e2a4511bf3ffb8cc1e6b14e9e4fab46173aa79f981/termcolor-1.1.0.tar.gz",
        ],
    )

    tf_http_archive(
        name = "absl_py",
        sha256 = "595726be4bf3f7e6d64a1a255fa03717b693c01b913768abd52649cbb7ddf2bd",
        strip_prefix = "abseil-py-pypi-v0.7.0",
        system_build_file = clean_dep("//third_party/systemlibs:absl_py.BUILD"),
        system_link_files = {
            "//third_party/systemlibs:absl_py.absl.flags.BUILD": "absl/flags/BUILD",
            "//third_party/systemlibs:absl_py.absl.testing.BUILD": "absl/testing/BUILD",
        },
        urls = [
            "https://mirror.bazel.build/github.com/abseil/abseil-py/archive/pypi-v0.7.0.tar.gz",
            "https://github.com/abseil/abseil-py/archive/pypi-v0.7.0.tar.gz",
        ],
    )

    tf_http_archive(
        name = "enum34_archive",
        urls = [
            "https://mirror.bazel.build/pypi.python.org/packages/bf/3e/31d502c25302814a7c2f1d3959d2a3b3f78e509002ba91aea64993936876/enum34-1.1.6.tar.gz",
            "https://pypi.python.org/packages/bf/3e/31d502c25302814a7c2f1d3959d2a3b3f78e509002ba91aea64993936876/enum34-1.1.6.tar.gz",
        ],
        sha256 = "8ad8c4783bf61ded74527bffb48ed9b54166685e4230386a9ed9b1279e2df5b1",
        build_file = clean_dep("//third_party:enum34.BUILD"),
        strip_prefix = "enum34-1.1.6/enum",
    )

    tf_http_archive(
        name = "org_python_pypi_backports_weakref",
        build_file = clean_dep("//third_party:backports_weakref.BUILD"),
        sha256 = "8813bf712a66b3d8b85dc289e1104ed220f1878cf981e2fe756dfaabe9a82892",
        strip_prefix = "backports.weakref-1.0rc1/src",
        urls = [
            "https://mirror.bazel.build/pypi.python.org/packages/bc/cc/3cdb0a02e7e96f6c70bd971bc8a90b8463fda83e264fa9c5c1c98ceabd81/backports.weakref-1.0rc1.tar.gz",
            "https://pypi.python.org/packages/bc/cc/3cdb0a02e7e96f6c70bd971bc8a90b8463fda83e264fa9c5c1c98ceabd81/backports.weakref-1.0rc1.tar.gz",
        ],
    )

    filegroup_external(
        name = "org_python_license",
        licenses = ["notice"],  # Python 2.0
        sha256_urls = {
            "7ca8f169368827781684f7f20876d17b4415bbc5cb28baa4ca4652f0dda05e9f": [
                "https://mirror.bazel.build/docs.python.org/2.7/_sources/license.rst.txt",
                "https://docs.python.org/2.7/_sources/license.rst.txt",
            ],
        },
    )

    PROTOBUF_URLS = [
        "https://mirror.bazel.build/github.com/protocolbuffers/protobuf/archive/v3.6.1.2.tar.gz",
        "https://github.com/protocolbuffers/protobuf/archive/v3.6.1.2.tar.gz",
    ]
    PROTOBUF_SHA256 = "2244b0308846bb22b4ff0bcc675e99290ff9f1115553ae9671eba1030af31bc0"
    PROTOBUF_STRIP_PREFIX = "protobuf-3.6.1.2"

    tf_http_archive(
        name = "protobuf_archive",
        sha256 = PROTOBUF_SHA256,
        strip_prefix = PROTOBUF_STRIP_PREFIX,
        system_build_file = clean_dep("//third_party/systemlibs:protobuf.BUILD"),
        system_link_files = {
            "//third_party/systemlibs:protobuf.bzl": "protobuf.bzl",
        },
        urls = PROTOBUF_URLS,
    )

    # We need to import the protobuf library under the names com_google_protobuf
    # and com_google_protobuf_cc to enable proto_library support in bazel.
    # Unfortunately there is no way to alias http_archives at the moment.
    tf_http_archive(
        name = "com_google_protobuf",
        sha256 = PROTOBUF_SHA256,
        strip_prefix = PROTOBUF_STRIP_PREFIX,
        system_build_file = clean_dep("//third_party/systemlibs:protobuf.BUILD"),
        system_link_files = {
            "//third_party/systemlibs:protobuf.bzl": "protobuf.bzl",
        },
        urls = PROTOBUF_URLS,
    )

    tf_http_archive(
        name = "com_google_protobuf_cc",
        sha256 = PROTOBUF_SHA256,
        strip_prefix = PROTOBUF_STRIP_PREFIX,
        system_build_file = clean_dep("//third_party/systemlibs:protobuf.BUILD"),
        system_link_files = {
            "//third_party/systemlibs:protobuf.bzl": "protobuf.bzl",
        },
        urls = PROTOBUF_URLS,
    )

    tf_http_archive(
        name = "nsync",
        sha256 = "704be7f58afa47b99476bbac7aafd1a9db4357cef519db361716f13538547ffd",
        strip_prefix = "nsync-1.20.2",
        system_build_file = clean_dep("//third_party/systemlibs:nsync.BUILD"),
        urls = [
            "https://mirror.bazel.build/github.com/google/nsync/archive/1.20.2.tar.gz",
            "https://github.com/google/nsync/archive/1.20.2.tar.gz",
        ],
    )

    tf_http_archive(
        name = "com_google_googletest",
        sha256 = "ff7a82736e158c077e76188232eac77913a15dac0b22508c390ab3f88e6d6d86",
        strip_prefix = "googletest-b6cd405286ed8635ece71c72f118e659f4ade3fb",
        urls = [
            "https://mirror.bazel.build/github.com/google/googletest/archive/b6cd405286ed8635ece71c72f118e659f4ade3fb.zip",
            "https://github.com/google/googletest/archive/b6cd405286ed8635ece71c72f118e659f4ade3fb.zip",
        ],
    )

    tf_http_archive(
        name = "com_github_gflags_gflags",
        sha256 = "ae27cdbcd6a2f935baa78e4f21f675649271634c092b1be01469440495609d0e",
        strip_prefix = "gflags-2.2.1",
        urls = [
            "https://mirror.bazel.build/github.com/gflags/gflags/archive/v2.2.1.tar.gz",
            "https://github.com/gflags/gflags/archive/v2.2.1.tar.gz",
        ],
    )

    tf_http_archive(
        name = "pcre",
        build_file = clean_dep("//third_party:pcre.BUILD"),
        sha256 = "69acbc2fbdefb955d42a4c606dfde800c2885711d2979e356c0636efde9ec3b5",
        strip_prefix = "pcre-8.42",
        system_build_file = clean_dep("//third_party/systemlibs:pcre.BUILD"),
        urls = [
            "https://mirror.bazel.build/ftp.exim.org/pub/pcre/pcre-8.42.tar.gz",
            "http://ftp.exim.org/pub/pcre/pcre-8.42.tar.gz",
        ],
    )

    tf_http_archive(
        name = "swig",
        build_file = clean_dep("//third_party:swig.BUILD"),
        sha256 = "58a475dbbd4a4d7075e5fe86d4e54c9edde39847cdb96a3053d87cb64a23a453",
        strip_prefix = "swig-3.0.8",
        system_build_file = clean_dep("//third_party/systemlibs:swig.BUILD"),
        urls = [
            "https://mirror.bazel.build/ufpr.dl.sourceforge.net/project/swig/swig/swig-3.0.8/swig-3.0.8.tar.gz",
            "http://ufpr.dl.sourceforge.net/project/swig/swig/swig-3.0.8/swig-3.0.8.tar.gz",
            "http://pilotfiber.dl.sourceforge.net/project/swig/swig/swig-3.0.8/swig-3.0.8.tar.gz",
        ],
    )

    tf_http_archive(
        name = "curl",
        build_file = clean_dep("//third_party:curl.BUILD"),
        sha256 = "e9c37986337743f37fd14fe8737f246e97aec94b39d1b71e8a5973f72a9fc4f5",
        strip_prefix = "curl-7.60.0",
        system_build_file = clean_dep("//third_party/systemlibs:curl.BUILD"),
        urls = [
            "https://mirror.bazel.build/curl.haxx.se/download/curl-7.60.0.tar.gz",
            "https://curl.haxx.se/download/curl-7.60.0.tar.gz",
        ],
    )

    # WARNING: make sure ncteisen@ and vpai@ are cc-ed on any CL to change the below rule
    tf_http_archive(
        name = "grpc",
        sha256 = "c1960c2d96914431bcaec97179f025868e6d641b7ae9b13d2cf94b161139bd67",
        strip_prefix = "grpc-c61d3e8308df248a13e94e9eebc674d6481e9ca4",
        system_build_file = clean_dep("//third_party/systemlibs:grpc.BUILD"),
        urls = [
            "https://mirror.bazel.build/github.com/grpc/grpc/archive/c61d3e8308df248a13e94e9eebc674d6481e9ca4.tar.gz",
            "https://github.com/grpc/grpc/archive/c61d3e8308df248a13e94e9eebc674d6481e9ca4.tar.gz",
        ],
    )

    tf_http_archive(
        name = "com_github_nanopb_nanopb",
        sha256 = "8bbbb1e78d4ddb0a1919276924ab10d11b631df48b657d960e0c795a25515735",
        build_file = "@grpc//third_party:nanopb.BUILD",
        strip_prefix = "nanopb-f8ac463766281625ad710900479130c7fcb4d63b",
        urls = [
            "https://mirror.bazel.build/github.com/nanopb/nanopb/archive/f8ac463766281625ad710900479130c7fcb4d63b.tar.gz",
            "https://github.com/nanopb/nanopb/archive/f8ac463766281625ad710900479130c7fcb4d63b.tar.gz",
        ],
    )

    tf_http_archive(
        name = "linenoise",
        build_file = clean_dep("//third_party:linenoise.BUILD"),
        sha256 = "7f51f45887a3d31b4ce4fa5965210a5e64637ceac12720cfce7954d6a2e812f7",
        strip_prefix = "linenoise-c894b9e59f02203dbe4e2be657572cf88c4230c3",
        urls = [
            "https://mirror.bazel.build/github.com/antirez/linenoise/archive/c894b9e59f02203dbe4e2be657572cf88c4230c3.tar.gz",
            "https://github.com/antirez/linenoise/archive/c894b9e59f02203dbe4e2be657572cf88c4230c3.tar.gz",
        ],
    )

    # TODO(phawkins): currently, this rule uses an unofficial LLVM mirror.
    # Switch to an official source of snapshots if/when possible.
    tf_http_archive(
        name = "llvm",
        build_file = clean_dep("//third_party/llvm:llvm.autogenerated.BUILD"),
        sha256 = "ec524f6c8e4d7514b1753131e844c73df4cef1a22d8773b0e43ccd9f813bbd48",
        strip_prefix = "llvm-ba3936b0ea89935ab8ea943c1b372d69923691d9",
        urls = [
            "https://mirror.bazel.build/github.com/llvm-mirror/llvm/archive/ba3936b0ea89935ab8ea943c1b372d69923691d9.tar.gz",
            "https://github.com/llvm-mirror/llvm/archive/ba3936b0ea89935ab8ea943c1b372d69923691d9.tar.gz",
        ],
    )

    tf_http_archive(
        name = "lmdb",
        build_file = clean_dep("//third_party:lmdb.BUILD"),
        sha256 = "f3927859882eb608868c8c31586bb7eb84562a40a6bf5cc3e13b6b564641ea28",
        strip_prefix = "lmdb-LMDB_0.9.22/libraries/liblmdb",
        system_build_file = clean_dep("//third_party/systemlibs:lmdb.BUILD"),
        urls = [
            "https://mirror.bazel.build/github.com/LMDB/lmdb/archive/LMDB_0.9.22.tar.gz",
            "https://github.com/LMDB/lmdb/archive/LMDB_0.9.22.tar.gz",
        ],
    )

    tf_http_archive(
        name = "jsoncpp_git",
        build_file = clean_dep("//third_party:jsoncpp.BUILD"),
        sha256 = "c49deac9e0933bcb7044f08516861a2d560988540b23de2ac1ad443b219afdb6",
        strip_prefix = "jsoncpp-1.8.4",
        system_build_file = clean_dep("//third_party/systemlibs:jsoncpp.BUILD"),
        urls = [
            "https://mirror.bazel.build/github.com/open-source-parsers/jsoncpp/archive/1.8.4.tar.gz",
            "https://github.com/open-source-parsers/jsoncpp/archive/1.8.4.tar.gz",
        ],
    )

    tf_http_archive(
        name = "boringssl",
        sha256 = "1188e29000013ed6517168600fc35a010d58c5d321846d6a6dfee74e4c788b45",
        strip_prefix = "boringssl-7f634429a04abc48e2eb041c81c5235816c96514",
        system_build_file = clean_dep("//third_party/systemlibs:boringssl.BUILD"),
        urls = [
            "https://mirror.bazel.build/github.com/google/boringssl/archive/7f634429a04abc48e2eb041c81c5235816c96514.tar.gz",
            "https://github.com/google/boringssl/archive/7f634429a04abc48e2eb041c81c5235816c96514.tar.gz",
        ],
    )

    tf_http_archive(
        name = "zlib_archive",
        build_file = clean_dep("//third_party:zlib.BUILD"),
        sha256 = "c3e5e9fdd5004dcb542feda5ee4f0ff0744628baf8ed2dd5d66f8ca1197cb1a1",
        strip_prefix = "zlib-1.2.11",
        system_build_file = clean_dep("//third_party/systemlibs:zlib.BUILD"),
        urls = [
            "https://mirror.bazel.build/zlib.net/zlib-1.2.11.tar.gz",
            "https://zlib.net/zlib-1.2.11.tar.gz",
        ],
    )

    tf_http_archive(
        name = "fft2d",
        build_file = clean_dep("//third_party/fft2d:fft2d.BUILD"),
        sha256 = "52bb637c70b971958ec79c9c8752b1df5ff0218a4db4510e60826e0cb79b5296",
        urls = [
            "https://mirror.bazel.build/www.kurims.kyoto-u.ac.jp/~ooura/fft.tgz",
            "http://www.kurims.kyoto-u.ac.jp/~ooura/fft.tgz",
        ],
    )

    tf_http_archive(
        name = "snappy",
        build_file = clean_dep("//third_party:snappy.BUILD"),
        sha256 = "3dfa02e873ff51a11ee02b9ca391807f0c8ea0529a4924afa645fbf97163f9d4",
        strip_prefix = "snappy-1.1.7",
        system_build_file = clean_dep("//third_party/systemlibs:snappy.BUILD"),
        urls = [
            "https://mirror.bazel.build/github.com/google/snappy/archive/1.1.7.tar.gz",
            "https://github.com/google/snappy/archive/1.1.7.tar.gz",
        ],
    )

    tf_http_archive(
        name = "nccl_archive",
        build_file = clean_dep("//third_party:nccl/archive.BUILD"),
        sha256 = "19132b5127fa8e02d95a09795866923f04064c8f1e0770b2b42ab551408882a4",
        strip_prefix = "nccl-f93fe9bfd94884cec2ba711897222e0df5569a53",
        urls = [
            "https://mirror.bazel.build/github.com/nvidia/nccl/archive/f93fe9bfd94884cec2ba711897222e0df5569a53.tar.gz",
            "https://github.com/nvidia/nccl/archive/f93fe9bfd94884cec2ba711897222e0df5569a53.tar.gz",
        ],
    )

    tf_http_archive(
        name = "kafka",
        build_file = clean_dep("//third_party:kafka/BUILD"),
        patch_file = clean_dep("//third_party/kafka:config.patch"),
        sha256 = "cc6ebbcd0a826eec1b8ce1f625ffe71b53ef3290f8192b6cae38412a958f4fd3",
        strip_prefix = "librdkafka-0.11.5",
        urls = [
            "https://mirror.bazel.build/github.com/edenhill/librdkafka/archive/v0.11.5.tar.gz",
            "https://github.com/edenhill/librdkafka/archive/v0.11.5.tar.gz",
        ],
    )

    java_import_external(
        name = "junit",
        jar_sha256 = "59721f0805e223d84b90677887d9ff567dc534d7c502ca903c0c2b17f05c116a",
        jar_urls = [
            "https://mirror.bazel.build/repo1.maven.org/maven2/junit/junit/4.12/junit-4.12.jar",
            "http://repo1.maven.org/maven2/junit/junit/4.12/junit-4.12.jar",
            "http://maven.ibiblio.org/maven2/junit/junit/4.12/junit-4.12.jar",
        ],
        licenses = ["reciprocal"],  # Common Public License Version 1.0
        testonly_ = True,
        deps = ["@org_hamcrest_core"],
    )

    java_import_external(
        name = "org_hamcrest_core",
        jar_sha256 = "66fdef91e9739348df7a096aa384a5685f4e875584cce89386a7a47251c4d8e9",
        jar_urls = [
            "https://mirror.bazel.build/repo1.maven.org/maven2/org/hamcrest/hamcrest-core/1.3/hamcrest-core-1.3.jar",
            "http://repo1.maven.org/maven2/org/hamcrest/hamcrest-core/1.3/hamcrest-core-1.3.jar",
            "http://maven.ibiblio.org/maven2/org/hamcrest/hamcrest-core/1.3/hamcrest-core-1.3.jar",
        ],
        licenses = ["notice"],  # New BSD License
        testonly_ = True,
    )

    java_import_external(
        name = "com_google_testing_compile",
        jar_sha256 = "edc180fdcd9f740240da1a7a45673f46f59c5578d8cd3fbc912161f74b5aebb8",
        jar_urls = [
            "http://mirror.bazel.build/repo1.maven.org/maven2/com/google/testing/compile/compile-testing/0.11/compile-testing-0.11.jar",
            "http://repo1.maven.org/maven2/com/google/testing/compile/compile-testing/0.11/compile-testing-0.11.jar",
        ],
        licenses = ["notice"],  # New BSD License
        testonly_ = True,
        deps = ["@com_google_guava", "@com_google_truth"],
    )

    java_import_external(
        name = "com_google_truth",
        jar_sha256 = "032eddc69652b0a1f8d458f999b4a9534965c646b8b5de0eba48ee69407051df",
        jar_urls = [
            "http://mirror.bazel.build/repo1.maven.org/maven2/com/google/truth/truth/0.32/truth-0.32.jar",
            "http://repo1.maven.org/maven2/com/google/truth/truth/0.32/truth-0.32.jar",
        ],
        licenses = ["notice"],  # Apache 2.0
        testonly_ = True,
        deps = ["@com_google_guava"],
    )

    java_import_external(
        name = "org_checkerframework_qual",
        jar_sha256 = "a17501717ef7c8dda4dba73ded50c0d7cde440fd721acfeacbf19786ceac1ed6",
        jar_urls = [
            "http://mirror.bazel.build/repo1.maven.org/maven2/org/checkerframework/checker-qual/2.4.0/checker-qual-2.4.0.jar",
            "http://repo1.maven.org/maven2/org/checkerframework/checker-qual/2.4.0/checker-qual-2.4.0.jar",
        ],
        licenses = ["notice"],  # Apache 2.0
    )

    java_import_external(
        name = "com_squareup_javapoet",
        jar_sha256 = "5bb5abdfe4366c15c0da3332c57d484e238bd48260d6f9d6acf2b08fdde1efea",
        jar_urls = [
            "http://mirror.bazel.build/repo1.maven.org/maven2/com/squareup/javapoet/1.9.0/javapoet-1.9.0.jar",
            "http://repo1.maven.org/maven2/com/squareup/javapoet/1.9.0/javapoet-1.9.0.jar",
        ],
        licenses = ["notice"],  # Apache 2.0
    )

    tf_http_archive(
        name = "com_google_pprof",
        build_file = clean_dep("//third_party:pprof.BUILD"),
        sha256 = "e0928ca4aa10ea1e0551e2d7ce4d1d7ea2d84b2abbdef082b0da84268791d0c4",
        strip_prefix = "pprof-c0fb62ec88c411cc91194465e54db2632845b650",
        urls = [
            "https://mirror.bazel.build/github.com/google/pprof/archive/c0fb62ec88c411cc91194465e54db2632845b650.tar.gz",
            "https://github.com/google/pprof/archive/c0fb62ec88c411cc91194465e54db2632845b650.tar.gz",
        ],
    )

    tf_http_archive(
        name = "cub_archive",
        build_file = clean_dep("//third_party:cub.BUILD"),
        sha256 = "6bfa06ab52a650ae7ee6963143a0bbc667d6504822cbd9670369b598f18c58c3",
        strip_prefix = "cub-1.8.0",
        urls = [
            "https://mirror.bazel.build/github.com/NVlabs/cub/archive/1.8.0.zip",
            "https://github.com/NVlabs/cub/archive/1.8.0.zip",
        ],
    )
    tf_http_archive(
        name = "rocprim_archive",
        urls = [ 
            "https://mirror.bazel.build/github.com/ROCmSoftwarePlatform/rocPRIM/archive/eff7d0687baf57db2507a31663a3dea72eed9093.tar.gz",
            "https://github.com/ROCmSoftwarePlatform/rocPRIM/archive/eff7d0687baf57db2507a31663a3dea72eed9093.tar.gz",
        ],      
        sha256 = "12adf5bf3641d73c92915f102b17951f978704551fdcb9ed7f6311ed299b1d80",
        strip_prefix = "rocPRIM-eff7d0687baf57db2507a31663a3dea72eed9093",
        build_file = clean_dep("//third_party:rocprim.BUILD"),
    )
    tf_http_archive(
        name = "cython",
        build_file = clean_dep("//third_party:cython.BUILD"),
        delete = ["BUILD.bazel"],
        sha256 = "bccc9aa050ea02595b2440188813b936eaf345e85fb9692790cecfe095cf91aa",
        strip_prefix = "cython-0.28.4",
        system_build_file = clean_dep("//third_party/systemlibs:cython.BUILD"),
        urls = [
            "https://mirror.bazel.build/github.com/cython/cython/archive/0.28.4.tar.gz",
            "https://github.com/cython/cython/archive/0.28.4.tar.gz",
        ],
    )

    tf_http_archive(
        name = "arm_neon_2_x86_sse",
        build_file = clean_dep("//third_party:arm_neon_2_x86_sse.BUILD"),
        sha256 = "213733991310b904b11b053ac224fee2d4e0179e46b52fe7f8735b8831e04dcc",
        strip_prefix = "ARM_NEON_2_x86_SSE-1200fe90bb174a6224a525ee60148671a786a71f",
        urls = [
            "https://mirror.bazel.build/github.com/intel/ARM_NEON_2_x86_SSE/archive/1200fe90bb174a6224a525ee60148671a786a71f.tar.gz",
            "https://github.com/intel/ARM_NEON_2_x86_SSE/archive/1200fe90bb174a6224a525ee60148671a786a71f.tar.gz",
        ],
    )

    tf_http_archive(
        name = "double_conversion",
        build_file = clean_dep("//third_party:double_conversion.BUILD"),
        sha256 = "2f7fbffac0d98d201ad0586f686034371a6d152ca67508ab611adc2386ad30de",
        strip_prefix = "double-conversion-3992066a95b823efc8ccc1baf82a1cfc73f6e9b8",
        system_build_file = clean_dep("//third_party/systemlibs:double_conversion.BUILD"),
        urls = [
            "https://mirror.bazel.build/github.com/google/double-conversion/archive/3992066a95b823efc8ccc1baf82a1cfc73f6e9b8.zip",
            "https://github.com/google/double-conversion/archive/3992066a95b823efc8ccc1baf82a1cfc73f6e9b8.zip",
        ],
    )

    tf_http_archive(
        name = "tflite_mobilenet_float",
        build_file = clean_dep("//third_party:tflite_mobilenet_float.BUILD"),
        sha256 = "2fadeabb9968ec6833bee903900dda6e61b3947200535874ce2fe42a8493abc0",
        urls = [
            "http://download.tensorflow.org/models/mobilenet_v1_2018_08_02/mobilenet_v1_1.0_224.tgz",
            "http://download.tensorflow.org/models/mobilenet_v1_2018_08_02/mobilenet_v1_1.0_224.tgz",
        ],
    )

    tf_http_archive(
        name = "tflite_mobilenet_quant",
        build_file = clean_dep("//third_party:tflite_mobilenet_quant.BUILD"),
        sha256 = "d32432d28673a936b2d6281ab0600c71cf7226dfe4cdcef3012555f691744166",
        urls = [
            "http://download.tensorflow.org/models/mobilenet_v1_2018_08_02/mobilenet_v1_1.0_224_quant.tgz",
            "http://download.tensorflow.org/models/mobilenet_v1_2018_08_02/mobilenet_v1_1.0_224_quant.tgz",
        ],
    )

    tf_http_archive(
        name = "tflite_mobilenet_ssd",
        build_file = str(Label("//third_party:tflite_mobilenet.BUILD")),
        sha256 = "767057f2837a46d97882734b03428e8dd640b93236052b312b2f0e45613c1cf0",
        urls = [
            "https://mirror.bazel.build/storage.googleapis.com/download.tensorflow.org/models/tflite/mobilenet_ssd_tflite_v1.zip",
            "https://storage.googleapis.com/download.tensorflow.org/models/tflite/mobilenet_ssd_tflite_v1.zip",
        ],
    )

    tf_http_archive(
        name = "tflite_mobilenet_ssd_quant",
        build_file = str(Label("//third_party:tflite_mobilenet.BUILD")),
        sha256 = "a809cd290b4d6a2e8a9d5dad076e0bd695b8091974e0eed1052b480b2f21b6dc",
        urls = [
            "https://mirror.bazel.build/storage.googleapis.com/download.tensorflow.org/models/tflite/coco_ssd_mobilenet_v1_0.75_quant_2018_06_29.zip",
            "https://storage.googleapis.com/download.tensorflow.org/models/tflite/coco_ssd_mobilenet_v1_0.75_quant_2018_06_29.zip",
        ],
    )

    tf_http_archive(
        name = "tflite_mobilenet_ssd_quant_protobuf",
        build_file = str(Label("//third_party:tflite_mobilenet.BUILD")),
        sha256 = "09280972c5777f1aa775ef67cb4ac5d5ed21970acd8535aeca62450ef14f0d79",
        strip_prefix = "ssd_mobilenet_v1_quantized_300x300_coco14_sync_2018_07_18",
        urls = [
            "https://mirror.bazel.build/storage.googleapis.com/download.tensorflow.org/models/object_detection/ssd_mobilenet_v1_quantized_300x300_coco14_sync_2018_07_18.tar.gz",
            "http://storage.googleapis.com/download.tensorflow.org/models/object_detection/ssd_mobilenet_v1_quantized_300x300_coco14_sync_2018_07_18.tar.gz",
        ],
    )

    tf_http_archive(
        name = "tflite_conv_actions_frozen",
        build_file = str(Label("//third_party:tflite_mobilenet.BUILD")),
        sha256 = "d947b38cba389b5e2d0bfc3ea6cc49c784e187b41a071387b3742d1acac7691e",
        urls = [
            "https://mirror.bazel.build/storage.googleapis.com/download.tensorflow.org/models/tflite/conv_actions_tflite.zip",
            "https://storage.googleapis.com/download.tensorflow.org/models/tflite/conv_actions_tflite.zip",
        ],
    )

    tf_http_archive(
        name = "tflite_smartreply",
        build_file = clean_dep("//third_party:tflite_smartreply.BUILD"),
        sha256 = "8980151b85a87a9c1a3bb1ed4748119e4a85abd3cb5744d83da4d4bd0fbeef7c",
        urls = [
            "https://mirror.bazel.build/storage.googleapis.com/download.tensorflow.org/models/tflite/smartreply_1.0_2017_11_01.zip",
            "https://storage.googleapis.com/download.tensorflow.org/models/tflite/smartreply_1.0_2017_11_01.zip",
        ],
    )

    tf_http_archive(
        name = "tflite_ovic_testdata",
        build_file = clean_dep("//third_party:tflite_ovic_testdata.BUILD"),
        sha256 = "21288dccc517acee47fa9648d4d3da28bf0fef5381911ed7b4d2ee36366ffa20",
        strip_prefix = "ovic",
        urls = [
            "https://mirror.bazel.build/storage.googleapis.com/download.tensorflow.org/data/ovic_2018_10_23.zip",
            "https://storage.googleapis.com/download.tensorflow.org/data/ovic_2018_10_23.zip",
        ],
    )

    tf_http_archive(
        name = "build_bazel_rules_android",
        sha256 = "cd06d15dd8bb59926e4d65f9003bfc20f9da4b2519985c27e190cddc8b7a7806",
        strip_prefix = "rules_android-0.1.1",
        urls = [
            "https://mirror.bazel.build/github.com/bazelbuild/rules_android/archive/v0.1.1.zip",
            "https://github.com/bazelbuild/rules_android/archive/v0.1.1.zip",
        ],
    )

    tf_http_archive(
        name = "tbb",
        build_file = clean_dep("//third_party/ngraph:tbb.BUILD"),
        sha256 = "c3245012296f09f1418b78a8c2f17df5188b3bd0db620f7fd5fabe363320805a",
        strip_prefix = "tbb-2019_U1",
        urls = [
            "https://mirror.bazel.build/github.com/01org/tbb/archive/2019_U1.zip",
            "https://github.com/01org/tbb/archive/2019_U1.zip",
        ],
    )

    tf_http_archive(
        name = "ngraph",
        build_file = clean_dep("//third_party/ngraph:ngraph.BUILD"),
        sha256 = "a1780f24a1381fc25e323b4b2d08b6ef5129f42e011305b2a34dcf43a48030d5",
        strip_prefix = "ngraph-0.11.0",
        urls = [
            "https://mirror.bazel.build/github.com/NervanaSystems/ngraph/archive/v0.11.0.tar.gz",
            "https://github.com/NervanaSystems/ngraph/archive/v0.11.0.tar.gz",
        ],
    )

    tf_http_archive(
        name = "nlohmann_json_lib",
        build_file = clean_dep("//third_party/ngraph:nlohmann_json.BUILD"),
        sha256 = "c377963a95989270c943d522bfefe7b889ef5ed0e1e15d535fd6f6f16ed70732",
        strip_prefix = "json-3.4.0",
        urls = [
            "https://mirror.bazel.build/github.com/nlohmann/json/archive/v3.4.0.tar.gz",
            "https://github.com/nlohmann/json/archive/v3.4.0.tar.gz",
        ],
    )

    tf_http_archive(
        name = "ngraph_tf",
        build_file = clean_dep("//third_party/ngraph:ngraph_tf.BUILD"),
        sha256 = "742a642d2c6622277df4c902b6830d616d0539cc8cd843d6cdb899bb99e66e36",
        strip_prefix = "ngraph-tf-0.9.0",
        urls = [
            "https://mirror.bazel.build/github.com/NervanaSystems/ngraph-tf/archive/v0.9.0.zip",
            "https://github.com/NervanaSystems/ngraph-tf/archive/v0.9.0.zip",
        ],
    )

    tf_http_archive(
        name = "rccl_archive",
        build_file = clean_dep("//third_party:rccl.BUILD"),
        sha256 = "f8e35d256f3044f07fa03d4b3c54ab273c729ea25a617f4cf52384e56bb111df",
        strip_prefix = "rccl-0.7.5",
        urls = [
            "https://mirror.bazel.build/github.com/ROCmSoftwarePlatform/rccl/archive/0.7.5.tar.gz",
            "https://github.com/ROCmSoftwarePlatform/rccl/archive/0.7.5.tar.gz",
        ],
    )

    ##############################################################################
    # BIND DEFINITIONS
    #
    # Please do not add bind() definitions unless we have no other choice.
    # If that ends up being the case, please leave a comment explaining
    # why we can't depend on the canonical build target.

    # gRPC wants a cares dependency but its contents is not actually
    # important since we have set GRPC_ARES=0 in .bazelrc
    native.bind(
        name = "cares",
        actual = "@com_github_nanopb_nanopb//:nanopb",
    )

    # Needed by Protobuf
    native.bind(
        name = "grpc_cpp_plugin",
        actual = "@grpc//:grpc_cpp_plugin",
    )
    native.bind(
        name = "grpc_python_plugin",
        actual = "@grpc//:grpc_python_plugin",
    )

    native.bind(
        name = "grpc_lib",
        actual = "@grpc//:grpc++",
    )

    native.bind(
        name = "grpc_lib_unsecure",
        actual = "@grpc//:grpc++_unsecure",
    )

    # Needed by gRPC
    native.bind(
        name = "libssl",
        actual = "@boringssl//:ssl",
    )

    # Needed by gRPC
    native.bind(
        name = "nanopb",
        actual = "@com_github_nanopb_nanopb//:nanopb",
    )

    # Needed by gRPC
    native.bind(
        name = "protobuf",
        actual = "@protobuf_archive//:protobuf",
    )

    # gRPC expects //external:protobuf_clib and //external:protobuf_compiler
    # to point to Protobuf's compiler library.
    native.bind(
        name = "protobuf_clib",
        actual = "@protobuf_archive//:protoc_lib",
    )

    # Needed by gRPC
    native.bind(
        name = "protobuf_headers",
        actual = "@protobuf_archive//:protobuf_headers",
    )

    # Needed by Protobuf
    native.bind(
        name = "python_headers",
        actual = clean_dep("//third_party/python_runtime:headers"),
    )

    # Needed by Protobuf
    native.bind(
        name = "six",
        actual = "@six_archive//:six",
    )

    # Needed by gRPC
    native.bind(
        name = "zlib",
        actual = "@zlib_archive//:zlib",
    )<|MERGE_RESOLUTION|>--- conflicted
+++ resolved
@@ -141,15 +141,9 @@
     tf_http_archive(
         name = "eigen_archive",
         build_file = clean_dep("//third_party:eigen.BUILD"),
-<<<<<<< HEAD
         patch_file = clean_dep("//third_party/eigen3:eigen_fix_compilation.patch"),
-        sha256 = "48678550a32665331d729be87076e576f2502fff325f5b6c2c78ebf7b1b22c7b",
-        strip_prefix = "eigen-eigen-bcc817c0ba98",
-=======
-        patch_file = clean_dep("//third_party/eigen3:gpu_packet_math.patch"),
         sha256 = "61f0017318a24cf940db14e57febecc524b24a9faa8ff4fa7f9f91630c4cd09d",
         strip_prefix = "eigen-eigen-5a4931dafc1c",
->>>>>>> bfba64f1
         urls = [
             "https://mirror.bazel.build/bitbucket.org/eigen/eigen/get/5a4931dafc1c.tar.gz",
             "https://bitbucket.org/eigen/eigen/get/5a4931dafc1c.tar.gz",
